version: '2'

# starts 4 docker containers running minio server instances. Each
# minio server's web interface will be accessible on the host at port
# 9001 through 9004.
services:
 minio1:
<<<<<<< HEAD
  image: pydio/minio-srv
=======
  image: minio/minio:RELEASE.2018-11-06T01-01-02Z
>>>>>>> aa2d8583
  volumes:
   - data1:/data
  ports:
   - "9001:9000"
  environment:
   MINIO_ACCESS_KEY: minio
   MINIO_SECRET_KEY: minio123
  command: server http://minio1/data http://minio2/data http://minio3/data http://minio4/data 
 minio2:
<<<<<<< HEAD
  image: pydio/minio-srv
=======
  image: minio/minio:RELEASE.2018-11-06T01-01-02Z
>>>>>>> aa2d8583
  volumes:
   - data2:/data
  ports:
   - "9002:9000"
  environment:
   MINIO_ACCESS_KEY: minio
   MINIO_SECRET_KEY: minio123
  command: server http://minio1/data http://minio2/data http://minio3/data http://minio4/data 
 minio3:
<<<<<<< HEAD
  image: pydio/minio-srv
=======
  image: minio/minio:RELEASE.2018-11-06T01-01-02Z
>>>>>>> aa2d8583
  volumes:
   - data3:/data
  ports:
   - "9003:9000"
  environment:
   MINIO_ACCESS_KEY: minio
   MINIO_SECRET_KEY: minio123
  command: server http://minio1/data http://minio2/data http://minio3/data http://minio4/data 
 minio4:
<<<<<<< HEAD
  image: pydio/minio-srv
=======
  image: minio/minio:RELEASE.2018-11-06T01-01-02Z
>>>>>>> aa2d8583
  volumes:
   - data4:/data
  ports:
   - "9004:9000"
  environment:
   MINIO_ACCESS_KEY: minio
   MINIO_SECRET_KEY: minio123
  command: server http://minio1/data http://minio2/data http://minio3/data http://minio4/data 

## By default this config uses default local driver,
## For custom volumes replace with volume driver configuration.
volumes:
  data1:
  data2:
  data3:
  data4:
<|MERGE_RESOLUTION|>--- conflicted
+++ resolved
@@ -5,11 +5,7 @@
 # 9001 through 9004.
 services:
  minio1:
-<<<<<<< HEAD
-  image: pydio/minio-srv
-=======
   image: minio/minio:RELEASE.2018-11-06T01-01-02Z
->>>>>>> aa2d8583
   volumes:
    - data1:/data
   ports:
@@ -19,11 +15,7 @@
    MINIO_SECRET_KEY: minio123
   command: server http://minio1/data http://minio2/data http://minio3/data http://minio4/data 
  minio2:
-<<<<<<< HEAD
-  image: pydio/minio-srv
-=======
   image: minio/minio:RELEASE.2018-11-06T01-01-02Z
->>>>>>> aa2d8583
   volumes:
    - data2:/data
   ports:
@@ -33,11 +25,7 @@
    MINIO_SECRET_KEY: minio123
   command: server http://minio1/data http://minio2/data http://minio3/data http://minio4/data 
  minio3:
-<<<<<<< HEAD
-  image: pydio/minio-srv
-=======
   image: minio/minio:RELEASE.2018-11-06T01-01-02Z
->>>>>>> aa2d8583
   volumes:
    - data3:/data
   ports:
@@ -47,11 +35,7 @@
    MINIO_SECRET_KEY: minio123
   command: server http://minio1/data http://minio2/data http://minio3/data http://minio4/data 
  minio4:
-<<<<<<< HEAD
-  image: pydio/minio-srv
-=======
   image: minio/minio:RELEASE.2018-11-06T01-01-02Z
->>>>>>> aa2d8583
   volumes:
    - data4:/data
   ports:
