--- conflicted
+++ resolved
@@ -2,12 +2,8 @@
 
 services:
   minio1:
-<<<<<<< HEAD
-    image: pydio/minio-srv:RELEASE.2017-08-05T00-00-53Z
-=======
     image: minio/minio:RELEASE.2018-11-06T01-01-02Z
     hostname: minio1
->>>>>>> aa2d8583
     volumes:
       - minio1-data:/export
     ports:
@@ -28,12 +24,8 @@
       - access_key
 
   minio2:
-<<<<<<< HEAD
-    image: pydio/minio-srv:RELEASE.2017-08-05T00-00-53Z
-=======
     image: minio/minio:RELEASE.2018-11-06T01-01-02Z
     hostname: minio2
->>>>>>> aa2d8583
     volumes:
       - minio2-data:/export
     ports:
@@ -54,12 +46,8 @@
       - access_key
 
   minio3:
-<<<<<<< HEAD
-    image: pydio/minio-srv:RELEASE.2017-08-05T00-00-53Z
-=======
     image: minio/minio:RELEASE.2018-11-06T01-01-02Z
     hostname: minio3
->>>>>>> aa2d8583
     volumes:
       - minio3-data:/export
     ports:
@@ -80,12 +68,8 @@
       - access_key
 
   minio4:
-<<<<<<< HEAD
-    image: pydio/minio-srv:RELEASE.2017-08-05T00-00-53Z
-=======
     image: minio/minio:RELEASE.2018-11-06T01-01-02Z
     hostname: minio4
->>>>>>> aa2d8583
     volumes:
       - minio4-data:/export
     ports:
