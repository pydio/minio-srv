--- conflicted
+++ resolved
@@ -1,4 +1,4 @@
-# Deploy Minio on Docker Swarm [![Slack](https://slack.minio.io/slack?type=svg)](https://slack.minio.io) [![Go Report Card](https://goreportcard.com/badge/pydio/minio-srv)](https://goreportcard.com/report/pydio/minio-srv) [![Docker Pulls](https://img.shields.io/docker/pulls/pydio/minio-srv.svg?maxAge=604800)](https://hub.docker.com/r/pydio/minio-srv/) [![codecov](https://codecov.io/gh/pydio/minio-srv/branch/master/graph/badge.svg)](https://codecov.io/gh/pydio/minio-srv)
+# Deploy Minio on Docker Swarm [![Slack](https://slack.minio.io/slack?type=svg)](https://slack.minio.io) [![Go Report Card](https://goreportcard.com/badge/minio/minio)](https://goreportcard.com/report/minio/minio) [![Docker Pulls](https://img.shields.io/docker/pulls/minio/minio.svg?maxAge=604800)](https://hub.docker.com/r/minio/minio/) [![codecov](https://codecov.io/gh/minio/minio/branch/master/graph/badge.svg)](https://codecov.io/gh/minio/minio)
 
 Docker Engine provides cluster management and orchestration features in Swarm mode. Minio server can be easily deployed in distributed mode on Swarm to create a multi-tenant, highly-available and scalable object store.
 
@@ -34,9 +34,6 @@
 
 ## 4. Deploy distributed Minio services
 
-<<<<<<< HEAD
-Download the [Docker Compose file](https://github.com/pydio/minio-srv/blob/master/docs/orchestration/docker-swarm/docker-compose-secrets.yaml?raw=true) on your Swarm master. Then execute the command
-=======
 The example Minio stack uses 4 Docker volumes, which are created automatically by deploying the stack. We have to make sure that the services in the stack are always (re)started on the same node, where the service is deployed the first time. 
 Otherwise Docker will create a new volume upon restart of the service on another Docker node, which is not in sync with the other volumes and the stack will fail to start healthy. 
 Before deploying the stack, add labels to the Docker nodes where you want the minio services to run:
@@ -51,7 +48,6 @@
 It is possible to run more than one minio service on one Docker Node. Set the labels accordingly.
 
 Download the [Docker Compose file](https://github.com/minio/minio/blob/master/docs/orchestration/docker-swarm/docker-compose-secrets.yaml?raw=true) on your Swarm master. Then execute the command
->>>>>>> aa2d8583
 
 ```shell
 docker stack deploy --compose-file=docker-compose-secrets.yaml minio_stack
@@ -78,7 +74,7 @@
 
 ### Notes
 
-* By default the Docker Compose file uses the Docker image for latest Minio server release. You can change the image tag to pull a specific [Minio Docker image](https://hub.docker.com/r/pydio/minio-srv/).
+* By default the Docker Compose file uses the Docker image for latest Minio server release. You can change the image tag to pull a specific [Minio Docker image](https://hub.docker.com/r/minio/minio/).
 
 * There are 4 minio distributed instances created by default. You can add more Minio services (up to total 16) to your Minio Swarm deployment. To add a service
   * Replicate a service definition and change the name of the new service appropriately.
