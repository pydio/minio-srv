--- conflicted
+++ resolved
@@ -31,7 +31,6 @@
 	"google.golang.org/grpc/encoding"
 	"google.golang.org/grpc/internal/channelz"
 	"google.golang.org/grpc/metadata"
-	"google.golang.org/grpc/peer"
 	"google.golang.org/grpc/stats"
 	"google.golang.org/grpc/status"
 	"google.golang.org/grpc/transport"
@@ -95,14 +94,9 @@
 	// Stream.SendMsg() may return a non-nil error when something wrong happens sending
 	// the request. The returned error indicates the status of this sending, not the final
 	// status of the RPC.
-<<<<<<< HEAD
-	// Always call Stream.RecvMsg() to get the final status if you care about the status of
-	// the RPC.
-=======
 	//
 	// Always call Stream.RecvMsg() to drain the stream and get the final
 	// status, otherwise there could be leaked resources.
->>>>>>> aa2d8583
 	Stream
 }
 
@@ -141,14 +135,6 @@
 }
 
 func newClientStream(ctx context.Context, desc *StreamDesc, cc *ClientConn, method string, opts ...CallOption) (_ ClientStream, err error) {
-<<<<<<< HEAD
-	var (
-		t      transport.ClientTransport
-		s      *transport.Stream
-		done   func(balancer.DoneInfo)
-		cancel context.CancelFunc
-	)
-=======
 	if channelz.IsOn() {
 		cc.incrCallsStarted()
 		defer func() {
@@ -157,25 +143,10 @@
 			}
 		}()
 	}
->>>>>>> aa2d8583
 	c := defaultCallInfo()
 	mc := cc.GetMethodConfig(method)
 	if mc.WaitForReady != nil {
 		c.failFast = !*mc.WaitForReady
-<<<<<<< HEAD
-	}
-
-	if mc.Timeout != nil {
-		ctx, cancel = context.WithTimeout(ctx, *mc.Timeout)
-		defer func() {
-			if err != nil {
-				cancel()
-			}
-		}()
-	}
-
-	opts = append(cc.dopts.callOptions, opts...)
-=======
 	}
 
 	// Possible context leak:
@@ -195,7 +166,6 @@
 		}
 	}()
 
->>>>>>> aa2d8583
 	for _, o := range opts {
 		if err := o.before(c); err != nil {
 			return nil, toRPCErr(err)
@@ -203,12 +173,9 @@
 	}
 	c.maxSendMessageSize = getMaxSize(mc.MaxReqSize, c.maxSendMessageSize, defaultClientMaxSendMessageSize)
 	c.maxReceiveMessageSize = getMaxSize(mc.MaxRespSize, c.maxReceiveMessageSize, defaultClientMaxReceiveMessageSize)
-<<<<<<< HEAD
-=======
 	if err := setCallInfoCodec(c); err != nil {
 		return nil, err
 	}
->>>>>>> aa2d8583
 
 	callHdr := &transport.CallHdr{
 		Host:   cc.authority,
@@ -217,11 +184,6 @@
 		// so we don't flush the header.
 		// If it's client streaming, the user may never send a request or send it any
 		// time soon, so we ask the transport to flush the header.
-<<<<<<< HEAD
-		Flush: desc.ClientStreams,
-	}
-	if cc.dopts.cp != nil {
-=======
 		Flush:          desc.ClientStreams,
 		ContentSubtype: c.contentSubtype,
 	}
@@ -241,12 +203,8 @@
 			}
 		}
 	} else if cc.dopts.cp != nil {
->>>>>>> aa2d8583
 		callHdr.SendCompress = cc.dopts.cp.Type()
 		cp = cc.dopts.cp
-	}
-	if c.creds != nil {
-		callHdr.Creds = c.creds
 	}
 	if c.creds != nil {
 		callHdr.Creds = c.creds
@@ -275,10 +233,7 @@
 	var beginTime time.Time
 	if sh != nil {
 		ctx = sh.TagRPC(ctx, &stats.RPCTagInfo{FullMethodName: method, FailFast: c.failFast})
-<<<<<<< HEAD
-=======
 		beginTime = time.Now()
->>>>>>> aa2d8583
 		begin := &stats.Begin{
 			Client:    true,
 			BeginTime: beginTime,
@@ -289,15 +244,10 @@
 			if err != nil {
 				// Only handle end stats if err != nil.
 				end := &stats.End{
-<<<<<<< HEAD
-					Client: true,
-					Error:  err,
-=======
 					Client:    true,
 					Error:     err,
 					BeginTime: beginTime,
 					EndTime:   time.Now(),
->>>>>>> aa2d8583
 				}
 				sh.HandleRPC(ctx, end)
 			}
@@ -310,8 +260,6 @@
 		done func(balancer.DoneInfo)
 	)
 	for {
-<<<<<<< HEAD
-=======
 		// Check to make sure the context has expired.  This will prevent us from
 		// looping forever if an error occurs for wait-for-ready RPCs where no data
 		// is sent on the wire.
@@ -321,7 +269,6 @@
 		default:
 		}
 
->>>>>>> aa2d8583
 		t, done, err = cc.getTransport(ctx, c.failFast)
 		if err != nil {
 			return nil, err
@@ -329,15 +276,6 @@
 
 		s, err = t.NewStream(ctx, callHdr)
 		if err != nil {
-<<<<<<< HEAD
-			if _, ok := err.(transport.ConnectionError); ok && done != nil {
-				// If error is connection error, transport was sending data on wire,
-				// and we are not sure if anything has been sent on wire.
-				// If error is not connection error, we are sure nothing has been sent.
-				updateRPCInfoInContext(ctx, rpcInfo{bytesSent: true, bytesReceived: false})
-			}
-=======
->>>>>>> aa2d8583
 			if done != nil {
 				done(balancer.DoneInfo{Err: err})
 				done = nil
@@ -352,55 +290,6 @@
 		}
 		break
 	}
-<<<<<<< HEAD
-	// Set callInfo.peer object from stream's context.
-	if peer, ok := peer.FromContext(s.Context()); ok {
-		c.peer = peer
-	}
-	cs := &clientStream{
-		opts:   opts,
-		c:      c,
-		desc:   desc,
-		codec:  cc.dopts.codec,
-		cp:     cc.dopts.cp,
-		dc:     cc.dopts.dc,
-		cancel: cancel,
-
-		done: done,
-		t:    t,
-		s:    s,
-		p:    &parser{r: s},
-
-		tracing: EnableTracing,
-		trInfo:  trInfo,
-
-		statsCtx:     ctx,
-		statsHandler: cc.dopts.copts.StatsHandler,
-	}
-	// Listen on ctx.Done() to detect cancellation and s.Done() to detect normal termination
-	// when there is no pending I/O operations on this stream.
-	go func() {
-		select {
-		case <-t.Error():
-			// Incur transport error, simply exit.
-		case <-cc.ctx.Done():
-			cs.finish(ErrClientConnClosing)
-			cs.closeTransportStream(ErrClientConnClosing)
-		case <-s.Done():
-			// TODO: The trace of the RPC is terminated here when there is no pending
-			// I/O, which is probably not the optimal solution.
-			cs.finish(s.Status().Err())
-			cs.closeTransportStream(nil)
-		case <-s.GoAway():
-			cs.finish(errConnDrain)
-			cs.closeTransportStream(errConnDrain)
-		case <-s.Context().Done():
-			err := s.Context().Err()
-			cs.finish(err)
-			cs.closeTransportStream(transport.ContextErr(err))
-		}
-	}()
-=======
 
 	cs := &clientStream{
 		opts:   opts,
@@ -440,33 +329,11 @@
 			}
 		}()
 	}
->>>>>>> aa2d8583
 	return cs, nil
 }
 
 // clientStream implements a client side Stream.
 type clientStream struct {
-<<<<<<< HEAD
-	opts   []CallOption
-	c      *callInfo
-	t      transport.ClientTransport
-	s      *transport.Stream
-	p      *parser
-	desc   *StreamDesc
-	codec  Codec
-	cp     Compressor
-	dc     Decompressor
-	cancel context.CancelFunc
-
-	tracing bool // set to EnableTracing when the clientStream is created.
-
-	mu       sync.Mutex
-	done     func(balancer.DoneInfo)
-	closed   bool
-	finished bool
-	// trInfo.tr is set when the clientStream is created (if EnableTracing is true),
-	// and is set to nil when the clientStream's finish method is called.
-=======
 	opts []CallOption
 	c    *callInfo
 	cc   *ClientConn
@@ -505,7 +372,6 @@
 	mu sync.Mutex // guards trInfo.tr
 	// trInfo.tr is set when created (if EnableTracing is true),
 	// and cleared when the finish method is called.
->>>>>>> aa2d8583
 	trInfo traceInfo
 
 	statsHandler stats.Handler
@@ -604,26 +470,6 @@
 			// returned from RecvMsg eventually in that case, or be retried.)
 			cs.finish(err)
 		}
-<<<<<<< HEAD
-		if err == nil {
-			return
-		}
-		if err == io.EOF {
-			// Specialize the process for server streaming. SendMsg is only called
-			// once when creating the stream object. io.EOF needs to be skipped when
-			// the rpc is early finished (before the stream object is created.).
-			// TODO: It is probably better to move this into the generated code.
-			if !cs.desc.ClientStreams && cs.desc.ServerStreams {
-				err = nil
-			}
-			return
-		}
-		if _, ok := err.(transport.ConnectionError); !ok {
-			cs.closeTransportStream(err)
-		}
-		err = toRPCErr(err)
-=======
->>>>>>> aa2d8583
 	}()
 	// TODO: Check cs.sentLast and error if we already ended the stream.
 	if EnableTracing {
@@ -633,22 +479,6 @@
 		}
 		a.mu.Unlock()
 	}
-<<<<<<< HEAD
-	hdr, data, err := encode(cs.codec, m, cs.cp, bytes.NewBuffer([]byte{}), outPayload)
-	if err != nil {
-		return err
-	}
-	if cs.c.maxSendMessageSize == nil {
-		return Errorf(codes.Internal, "callInfo maxSendMessageSize field uninitialized(nil)")
-	}
-	if len(data) > *cs.c.maxSendMessageSize {
-		return Errorf(codes.ResourceExhausted, "trying to send message larger than max (%d vs. %d)", len(data), *cs.c.maxSendMessageSize)
-	}
-	err = cs.t.Write(cs.s, hdr, data, &transport.Options{Last: false})
-	if err == nil && outPayload != nil {
-		outPayload.SentTime = time.Now()
-		cs.statsHandler.HandleRPC(cs.statsCtx, outPayload)
-=======
 	data, err := encode(cs.codec, m)
 	if err != nil {
 		return err
@@ -661,7 +491,6 @@
 	// TODO(dfawley): should we be checking len(data) instead?
 	if len(payload) > *cs.c.maxSendMessageSize {
 		return status.Errorf(codes.ResourceExhausted, "trying to send message larger than max (%d vs. %d)", len(payload), *cs.c.maxSendMessageSize)
->>>>>>> aa2d8583
 	}
 
 	if !cs.desc.ClientStreams {
@@ -677,18 +506,11 @@
 		}
 		return nil
 	}
-<<<<<<< HEAD
-	if cs.c.maxReceiveMessageSize == nil {
-		return Errorf(codes.Internal, "callInfo maxReceiveMessageSize field uninitialized(nil)")
-	}
-	err = recv(cs.p, cs.codec, cs.s, cs.dc, m, *cs.c.maxReceiveMessageSize, inPayload)
-=======
 	return io.EOF
 }
 
 func (a *csAttempt) recvMsg(m interface{}) (err error) {
 	cs := a.cs
->>>>>>> aa2d8583
 	defer func() {
 		if err != nil || !cs.desc.ServerStreams {
 			// err != nil or non-server-streaming indicates end of stream.
@@ -700,17 +522,6 @@
 		inPayload = &stats.InPayload{
 			Client: true,
 		}
-<<<<<<< HEAD
-		// Special handling for client streaming rpc.
-		// This recv expects EOF or errors, so we don't collect inPayload.
-		if cs.c.maxReceiveMessageSize == nil {
-			return Errorf(codes.Internal, "callInfo maxReceiveMessageSize field uninitialized(nil)")
-		}
-		err = recv(cs.p, cs.codec, cs.s, cs.dc, m, *cs.c.maxReceiveMessageSize, nil)
-		cs.closeTransportStream(err)
-		if err == nil {
-			return toRPCErr(errors.New("grpc: client streaming protocol violation: get <nil>, want <EOF>"))
-=======
 	}
 	if !a.decompSet {
 		// Block until we receive headers containing received message encoding.
@@ -724,7 +535,6 @@
 		} else {
 			// No compression is used; disable our decompressor.
 			a.dc = nil
->>>>>>> aa2d8583
 		}
 		// Only initialize this state once per stream.
 		a.decompSet = true
@@ -746,19 +556,6 @@
 		}
 		a.mu.Unlock()
 	}
-<<<<<<< HEAD
-	return toRPCErr(err)
-}
-
-func (cs *clientStream) CloseSend() (err error) {
-	err = cs.t.Write(cs.s, nil, nil, &transport.Options{Last: true})
-	defer func() {
-		if err != nil {
-			cs.finish(err)
-		}
-	}()
-	if err == nil || err == io.EOF {
-=======
 	if inPayload != nil {
 		a.statsHandler.HandleRPC(a.ctx, inPayload)
 	}
@@ -767,7 +564,6 @@
 	}
 	if cs.desc.ServerStreams {
 		// Subsequent messages should be received by subsequent RecvMsg calls.
->>>>>>> aa2d8583
 		return nil
 	}
 
@@ -795,30 +591,6 @@
 	// finish the stream by calling RecvMsg until it returns err != nil.
 }
 
-<<<<<<< HEAD
-func (cs *clientStream) finish(err error) {
-	cs.mu.Lock()
-	defer cs.mu.Unlock()
-	if cs.finished {
-		return
-	}
-	cs.finished = true
-	defer func() {
-		if cs.cancel != nil {
-			cs.cancel()
-		}
-	}()
-	for _, o := range cs.opts {
-		o.after(cs.c)
-	}
-	if cs.done != nil {
-		updateRPCInfoInContext(cs.s.Context(), rpcInfo{
-			bytesSent:     cs.s.BytesSent(),
-			bytesReceived: cs.s.BytesReceived(),
-		})
-		cs.done(balancer.DoneInfo{Err: err})
-		cs.done = nil
-=======
 func (a *csAttempt) finish(err error) {
 	a.mu.Lock()
 	a.t.CloseStream(a.s, err)
@@ -829,7 +601,6 @@
 			BytesSent:     true,
 			BytesReceived: a.s.BytesReceived(),
 		})
->>>>>>> aa2d8583
 	}
 	if a.statsHandler != nil {
 		end := &stats.End{
@@ -874,14 +645,6 @@
 
 // serverStream implements a server side Stream.
 type serverStream struct {
-<<<<<<< HEAD
-	t                     transport.ServerTransport
-	s                     *transport.Stream
-	p                     *parser
-	codec                 Codec
-	cp                    Compressor
-	dc                    Decompressor
-=======
 	ctx   context.Context
 	t     transport.ServerTransport
 	s     *transport.Stream
@@ -893,7 +656,6 @@
 	comp   encoding.Compressor
 	decomp encoding.Compressor
 
->>>>>>> aa2d8583
 	maxReceiveMessageSize int
 	maxSendMessageSize    int
 	trInfo                *traceInfo
@@ -943,21 +705,6 @@
 			st, _ := status.FromError(toRPCErr(err))
 			ss.t.WriteStatus(ss.s, st)
 		}
-<<<<<<< HEAD
-	}()
-	var outPayload *stats.OutPayload
-	if ss.statsHandler != nil {
-		outPayload = &stats.OutPayload{}
-	}
-	hdr, data, err := encode(ss.codec, m, ss.cp, bytes.NewBuffer([]byte{}), outPayload)
-	if err != nil {
-		return err
-	}
-	if len(data) > ss.maxSendMessageSize {
-		return Errorf(codes.ResourceExhausted, "trying to send message larger than max (%d vs. %d)", len(data), ss.maxSendMessageSize)
-	}
-	if err := ss.t.Write(ss.s, hdr, data, &transport.Options{Last: false}); err != nil {
-=======
 		if channelz.IsOn() && err == nil {
 			ss.t.IncrMsgSent()
 		}
@@ -976,7 +723,6 @@
 		return status.Errorf(codes.ResourceExhausted, "trying to send message larger than max (%d vs. %d)", len(payload), ss.maxSendMessageSize)
 	}
 	if err := ss.t.Write(ss.s, hdr, payload, &transport.Options{Last: false}); err != nil {
->>>>>>> aa2d8583
 		return toRPCErr(err)
 	}
 	if ss.statsHandler != nil {
@@ -1003,22 +749,15 @@
 			st, _ := status.FromError(toRPCErr(err))
 			ss.t.WriteStatus(ss.s, st)
 		}
-<<<<<<< HEAD
-=======
 		if channelz.IsOn() && err == nil {
 			ss.t.IncrMsgRecv()
 		}
->>>>>>> aa2d8583
 	}()
 	var inPayload *stats.InPayload
 	if ss.statsHandler != nil {
 		inPayload = &stats.InPayload{}
 	}
-<<<<<<< HEAD
-	if err := recv(ss.p, ss.codec, ss.s, ss.dc, m, ss.maxReceiveMessageSize, inPayload); err != nil {
-=======
 	if err := recv(ss.p, ss.codec, ss.s, ss.dc, m, ss.maxReceiveMessageSize, inPayload, ss.decomp); err != nil {
->>>>>>> aa2d8583
 		if err == io.EOF {
 			return err
 		}
