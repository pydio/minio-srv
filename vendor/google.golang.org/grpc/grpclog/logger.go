/*
 *
 * Copyright 2015 gRPC authors.
 *
 * Licensed under the Apache License, Version 2.0 (the "License");
 * you may not use this file except in compliance with the License.
 * You may obtain a copy of the License at
 *
 *     http://www.apache.org/licenses/LICENSE-2.0
 *
 * Unless required by applicable law or agreed to in writing, software
 * distributed under the License is distributed on an "AS IS" BASIS,
 * WITHOUT WARRANTIES OR CONDITIONS OF ANY KIND, either express or implied.
 * See the License for the specific language governing permissions and
 * limitations under the License.
 *
 */

package grpclog

// Logger mimics golang's standard Logger as an interface.
<<<<<<< HEAD
=======
//
>>>>>>> aa2d8583
// Deprecated: use LoggerV2.
type Logger interface {
	Fatal(args ...interface{})
	Fatalf(format string, args ...interface{})
	Fatalln(args ...interface{})
	Print(args ...interface{})
	Printf(format string, args ...interface{})
	Println(args ...interface{})
}

// SetLogger sets the logger that is used in grpc. Call only from
// init() functions.
<<<<<<< HEAD
=======
//
>>>>>>> aa2d8583
// Deprecated: use SetLoggerV2.
func SetLogger(l Logger) {
	logger = &loggerWrapper{Logger: l}
}

// loggerWrapper wraps Logger into a LoggerV2.
type loggerWrapper struct {
	Logger
}

func (g *loggerWrapper) Info(args ...interface{}) {
	g.Logger.Print(args...)
}

func (g *loggerWrapper) Infoln(args ...interface{}) {
	g.Logger.Println(args...)
}

func (g *loggerWrapper) Infof(format string, args ...interface{}) {
	g.Logger.Printf(format, args...)
}

func (g *loggerWrapper) Warning(args ...interface{}) {
	g.Logger.Print(args...)
}

func (g *loggerWrapper) Warningln(args ...interface{}) {
	g.Logger.Println(args...)
}

func (g *loggerWrapper) Warningf(format string, args ...interface{}) {
	g.Logger.Printf(format, args...)
}

func (g *loggerWrapper) Error(args ...interface{}) {
	g.Logger.Print(args...)
}

func (g *loggerWrapper) Errorln(args ...interface{}) {
	g.Logger.Println(args...)
}

func (g *loggerWrapper) Errorf(format string, args ...interface{}) {
	g.Logger.Printf(format, args...)
}

func (g *loggerWrapper) V(l int) bool {
	// Returns true for all verbose level.
	return true
}<|MERGE_RESOLUTION|>--- conflicted
+++ resolved
@@ -19,10 +19,7 @@
 package grpclog
 
 // Logger mimics golang's standard Logger as an interface.
-<<<<<<< HEAD
-=======
 //
->>>>>>> aa2d8583
 // Deprecated: use LoggerV2.
 type Logger interface {
 	Fatal(args ...interface{})
@@ -35,10 +32,7 @@
 
 // SetLogger sets the logger that is used in grpc. Call only from
 // init() functions.
-<<<<<<< HEAD
-=======
 //
->>>>>>> aa2d8583
 // Deprecated: use SetLoggerV2.
 func SetLogger(l Logger) {
 	logger = &loggerWrapper{Logger: l}
