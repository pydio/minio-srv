--- conflicted
+++ resolved
@@ -16,12 +16,9 @@
  *
  */
 
-<<<<<<< HEAD
-=======
 // See internal/backoff package for the backoff implementation. This file is
 // kept for the exported types and API backward compatility.
 
->>>>>>> aa2d8583
 package grpc
 
 import (
