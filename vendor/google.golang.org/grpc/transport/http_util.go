/*
 *
 * Copyright 2014 gRPC authors.
 *
 * Licensed under the Apache License, Version 2.0 (the "License");
 * you may not use this file except in compliance with the License.
 * You may obtain a copy of the License at
 *
 *     http://www.apache.org/licenses/LICENSE-2.0
 *
 * Unless required by applicable law or agreed to in writing, software
 * distributed under the License is distributed on an "AS IS" BASIS,
 * WITHOUT WARRANTIES OR CONDITIONS OF ANY KIND, either express or implied.
 * See the License for the specific language governing permissions and
 * limitations under the License.
 *
 */

package transport

import (
	"bufio"
	"bytes"
	"encoding/base64"
	"fmt"
	"net"
	"net/http"
	"strconv"
	"strings"
	"time"
	"unicode/utf8"

	"github.com/golang/protobuf/proto"
	"golang.org/x/net/http2"
	"golang.org/x/net/http2/hpack"
	spb "google.golang.org/genproto/googleapis/rpc/status"
	"google.golang.org/grpc/codes"
	"google.golang.org/grpc/status"
)

const (
	// http2MaxFrameLen specifies the max length of a HTTP2 frame.
	http2MaxFrameLen = 16384 // 16KB frame
	// http://http2.github.io/http2-spec/#SettingValues
	http2InitHeaderTableSize = 4096
	// http2IOBufSize specifies the buffer size for sending frames.
	defaultWriteBufSize = 32 * 1024
	defaultReadBufSize  = 32 * 1024
<<<<<<< HEAD
=======
	// baseContentType is the base content-type for gRPC.  This is a valid
	// content-type on it's own, but can also include a content-subtype such as
	// "proto" as a suffix after "+" or ";".  See
	// https://github.com/grpc/grpc/blob/master/doc/PROTOCOL-HTTP2.md#requests
	// for more details.
	baseContentType = "application/grpc"
>>>>>>> aa2d8583
)

var (
	clientPreface   = []byte(http2.ClientPreface)
	http2ErrConvTab = map[http2.ErrCode]codes.Code{
		http2.ErrCodeNo:                 codes.Internal,
		http2.ErrCodeProtocol:           codes.Internal,
		http2.ErrCodeInternal:           codes.Internal,
		http2.ErrCodeFlowControl:        codes.ResourceExhausted,
		http2.ErrCodeSettingsTimeout:    codes.Internal,
		http2.ErrCodeStreamClosed:       codes.Internal,
		http2.ErrCodeFrameSize:          codes.Internal,
		http2.ErrCodeRefusedStream:      codes.Unavailable,
		http2.ErrCodeCancel:             codes.Canceled,
		http2.ErrCodeCompression:        codes.Internal,
		http2.ErrCodeConnect:            codes.Internal,
		http2.ErrCodeEnhanceYourCalm:    codes.ResourceExhausted,
		http2.ErrCodeInadequateSecurity: codes.PermissionDenied,
		http2.ErrCodeHTTP11Required:     codes.Internal,
	}
	statusCodeConvTab = map[codes.Code]http2.ErrCode{
		codes.Internal:          http2.ErrCodeInternal,
		codes.Canceled:          http2.ErrCodeCancel,
		codes.Unavailable:       http2.ErrCodeRefusedStream,
		codes.ResourceExhausted: http2.ErrCodeEnhanceYourCalm,
		codes.PermissionDenied:  http2.ErrCodeInadequateSecurity,
	}
	httpStatusConvTab = map[int]codes.Code{
		// 400 Bad Request - INTERNAL.
		http.StatusBadRequest: codes.Internal,
		// 401 Unauthorized  - UNAUTHENTICATED.
		http.StatusUnauthorized: codes.Unauthenticated,
		// 403 Forbidden - PERMISSION_DENIED.
		http.StatusForbidden: codes.PermissionDenied,
		// 404 Not Found - UNIMPLEMENTED.
		http.StatusNotFound: codes.Unimplemented,
		// 429 Too Many Requests - UNAVAILABLE.
		http.StatusTooManyRequests: codes.Unavailable,
		// 502 Bad Gateway - UNAVAILABLE.
		http.StatusBadGateway: codes.Unavailable,
		// 503 Service Unavailable - UNAVAILABLE.
		http.StatusServiceUnavailable: codes.Unavailable,
		// 504 Gateway timeout - UNAVAILABLE.
		http.StatusGatewayTimeout: codes.Unavailable,
	}
)

// Records the states during HPACK decoding. Must be reset once the
// decoding of the entire headers are finished.
type decodeState struct {
	encoding string
	// statusGen caches the stream status received from the trailer the server
	// sent.  Client side only.  Do not access directly.  After all trailers are
	// parsed, use the status method to retrieve the status.
	statusGen *status.Status
	// rawStatusCode and rawStatusMsg are set from the raw trailer fields and are not
	// intended for direct access outside of parsing.
	rawStatusCode *int
	rawStatusMsg  string
	httpStatus    *int
	// Server side only fields.
	timeoutSet bool
	timeout    time.Duration
	method     string
	// key-value metadata map from the peer.
<<<<<<< HEAD
	mdata      map[string][]string
	statsTags  []byte
	statsTrace []byte
=======
	mdata          map[string][]string
	statsTags      []byte
	statsTrace     []byte
	contentSubtype string
>>>>>>> aa2d8583
}

// isReservedHeader checks whether hdr belongs to HTTP2 headers
// reserved by gRPC protocol. Any other headers are classified as the
// user-specified metadata.
func isReservedHeader(hdr string) bool {
	if hdr != "" && hdr[0] == ':' {
		return true
	}
	switch hdr {
	case "content-type",
		"user-agent",
		"grpc-message-type",
		"grpc-encoding",
		"grpc-message",
		"grpc-status",
		"grpc-timeout",
		"grpc-status-details-bin",
		"te":
		return true
	default:
		return false
	}
}

// isWhitelistedHeader checks whether hdr should be propagated
// into metadata visible to users.
func isWhitelistedHeader(hdr string) bool {
	switch hdr {
	case ":authority", "user-agent":
		return true
	default:
		return false
	}
}

// contentSubtype returns the content-subtype for the given content-type.  The
// given content-type must be a valid content-type that starts with
// "application/grpc". A content-subtype will follow "application/grpc" after a
// "+" or ";". See
// https://github.com/grpc/grpc/blob/master/doc/PROTOCOL-HTTP2.md#requests for
// more details.
//
// If contentType is not a valid content-type for gRPC, the boolean
// will be false, otherwise true. If content-type == "application/grpc",
// "application/grpc+", or "application/grpc;", the boolean will be true,
// but no content-subtype will be returned.
//
// contentType is assumed to be lowercase already.
func contentSubtype(contentType string) (string, bool) {
	if contentType == baseContentType {
		return "", true
	}
	if !strings.HasPrefix(contentType, baseContentType) {
		return "", false
	}
	// guaranteed since != baseContentType and has baseContentType prefix
	switch contentType[len(baseContentType)] {
	case '+', ';':
		// this will return true for "application/grpc+" or "application/grpc;"
		// which the previous validContentType function tested to be valid, so we
		// just say that no content-subtype is specified in this case
		return contentType[len(baseContentType)+1:], true
	default:
		return "", false
	}
}

// contentSubtype is assumed to be lowercase
func contentType(contentSubtype string) string {
	if contentSubtype == "" {
		return baseContentType
	}
	return baseContentType + "+" + contentSubtype
}

func (d *decodeState) status() *status.Status {
	if d.statusGen == nil {
		// No status-details were provided; generate status using code/msg.
		d.statusGen = status.New(codes.Code(int32(*(d.rawStatusCode))), d.rawStatusMsg)
	}
	return d.statusGen
}

const binHdrSuffix = "-bin"

func encodeBinHeader(v []byte) string {
	return base64.RawStdEncoding.EncodeToString(v)
}

func decodeBinHeader(v string) ([]byte, error) {
	if len(v)%4 == 0 {
		// Input was padded, or padding was not necessary.
		return base64.StdEncoding.DecodeString(v)
	}
	return base64.RawStdEncoding.DecodeString(v)
}

func encodeMetadataHeader(k, v string) string {
	if strings.HasSuffix(k, binHdrSuffix) {
		return encodeBinHeader(([]byte)(v))
	}
	return v
}

func decodeMetadataHeader(k, v string) (string, error) {
	if strings.HasSuffix(k, binHdrSuffix) {
		b, err := decodeBinHeader(v)
		return string(b), err
	}
	return v, nil
}

func (d *decodeState) decodeResponseHeader(frame *http2.MetaHeadersFrame) error {
	for _, hf := range frame.Fields {
		if err := d.processHeaderField(hf); err != nil {
			return err
		}
	}

	// If grpc status exists, no need to check further.
	if d.rawStatusCode != nil || d.statusGen != nil {
		return nil
	}

	// If grpc status doesn't exist and http status doesn't exist,
	// then it's a malformed header.
	if d.httpStatus == nil {
		return streamErrorf(codes.Internal, "malformed header: doesn't contain status(gRPC or HTTP)")
	}

	if *(d.httpStatus) != http.StatusOK {
		code, ok := httpStatusConvTab[*(d.httpStatus)]
		if !ok {
			code = codes.Unknown
		}
		return streamErrorf(code, http.StatusText(*(d.httpStatus)))
	}

	// gRPC status doesn't exist and http status is OK.
	// Set rawStatusCode to be unknown and return nil error.
	// So that, if the stream has ended this Unknown status
<<<<<<< HEAD
	// will be propogated to the user.
	// Otherwise, it will be ignored. In which case, status from
	// a later trailer, that has StreamEnded flag set, is propogated.
=======
	// will be propagated to the user.
	// Otherwise, it will be ignored. In which case, status from
	// a later trailer, that has StreamEnded flag set, is propagated.
>>>>>>> aa2d8583
	code := int(codes.Unknown)
	d.rawStatusCode = &code
	return nil

}

func (d *decodeState) addMetadata(k, v string) {
	if d.mdata == nil {
		d.mdata = make(map[string][]string)
	}
	d.mdata[k] = append(d.mdata[k], v)
}

func (d *decodeState) processHeaderField(f hpack.HeaderField) error {
	switch f.Name {
	case "content-type":
		contentSubtype, validContentType := contentSubtype(f.Value)
		if !validContentType {
			return streamErrorf(codes.Internal, "transport: received the unexpected content-type %q", f.Value)
		}
		d.contentSubtype = contentSubtype
		// TODO: do we want to propagate the whole content-type in the metadata,
		// or come up with a way to just propagate the content-subtype if it was set?
		// ie {"content-type": "application/grpc+proto"} or {"content-subtype": "proto"}
		// in the metadata?
		d.addMetadata(f.Name, f.Value)
	case "grpc-encoding":
		d.encoding = f.Value
	case "grpc-status":
		code, err := strconv.Atoi(f.Value)
		if err != nil {
			return streamErrorf(codes.Internal, "transport: malformed grpc-status: %v", err)
		}
		d.rawStatusCode = &code
	case "grpc-message":
		d.rawStatusMsg = decodeGrpcMessage(f.Value)
	case "grpc-status-details-bin":
		v, err := decodeBinHeader(f.Value)
		if err != nil {
			return streamErrorf(codes.Internal, "transport: malformed grpc-status-details-bin: %v", err)
		}
		s := &spb.Status{}
		if err := proto.Unmarshal(v, s); err != nil {
			return streamErrorf(codes.Internal, "transport: malformed grpc-status-details-bin: %v", err)
		}
		d.statusGen = status.FromProto(s)
	case "grpc-timeout":
		d.timeoutSet = true
		var err error
		if d.timeout, err = decodeTimeout(f.Value); err != nil {
			return streamErrorf(codes.Internal, "transport: malformed time-out: %v", err)
		}
	case ":path":
		d.method = f.Value
	case ":status":
		code, err := strconv.Atoi(f.Value)
		if err != nil {
			return streamErrorf(codes.Internal, "transport: malformed http-status: %v", err)
		}
		d.httpStatus = &code
	case "grpc-tags-bin":
		v, err := decodeBinHeader(f.Value)
		if err != nil {
			return streamErrorf(codes.Internal, "transport: malformed grpc-tags-bin: %v", err)
		}
		d.statsTags = v
		d.addMetadata(f.Name, string(v))
	case "grpc-trace-bin":
		v, err := decodeBinHeader(f.Value)
		if err != nil {
			return streamErrorf(codes.Internal, "transport: malformed grpc-trace-bin: %v", err)
		}
		d.statsTrace = v
		d.addMetadata(f.Name, string(v))
	default:
<<<<<<< HEAD
		if isReservedHeader(f.Name) && !isWhitelistedPseudoHeader(f.Name) {
=======
		if isReservedHeader(f.Name) && !isWhitelistedHeader(f.Name) {
>>>>>>> aa2d8583
			break
		}
		v, err := decodeMetadataHeader(f.Name, f.Value)
		if err != nil {
			errorf("Failed to decode metadata header (%q, %q): %v", f.Name, f.Value, err)
			return nil
		}
<<<<<<< HEAD
		d.addMetadata(f.Name, string(v))
=======
		d.addMetadata(f.Name, v)
>>>>>>> aa2d8583
	}
	return nil
}

type timeoutUnit uint8

const (
	hour        timeoutUnit = 'H'
	minute      timeoutUnit = 'M'
	second      timeoutUnit = 'S'
	millisecond timeoutUnit = 'm'
	microsecond timeoutUnit = 'u'
	nanosecond  timeoutUnit = 'n'
)

func timeoutUnitToDuration(u timeoutUnit) (d time.Duration, ok bool) {
	switch u {
	case hour:
		return time.Hour, true
	case minute:
		return time.Minute, true
	case second:
		return time.Second, true
	case millisecond:
		return time.Millisecond, true
	case microsecond:
		return time.Microsecond, true
	case nanosecond:
		return time.Nanosecond, true
	default:
	}
	return
}

const maxTimeoutValue int64 = 100000000 - 1

// div does integer division and round-up the result. Note that this is
// equivalent to (d+r-1)/r but has less chance to overflow.
func div(d, r time.Duration) int64 {
	if m := d % r; m > 0 {
		return int64(d/r + 1)
	}
	return int64(d / r)
}

// TODO(zhaoq): It is the simplistic and not bandwidth efficient. Improve it.
func encodeTimeout(t time.Duration) string {
	if t <= 0 {
		return "0n"
	}
	if d := div(t, time.Nanosecond); d <= maxTimeoutValue {
		return strconv.FormatInt(d, 10) + "n"
	}
	if d := div(t, time.Microsecond); d <= maxTimeoutValue {
		return strconv.FormatInt(d, 10) + "u"
	}
	if d := div(t, time.Millisecond); d <= maxTimeoutValue {
		return strconv.FormatInt(d, 10) + "m"
	}
	if d := div(t, time.Second); d <= maxTimeoutValue {
		return strconv.FormatInt(d, 10) + "S"
	}
	if d := div(t, time.Minute); d <= maxTimeoutValue {
		return strconv.FormatInt(d, 10) + "M"
	}
	// Note that maxTimeoutValue * time.Hour > MaxInt64.
	return strconv.FormatInt(div(t, time.Hour), 10) + "H"
}

func decodeTimeout(s string) (time.Duration, error) {
	size := len(s)
	if size < 2 {
		return 0, fmt.Errorf("transport: timeout string is too short: %q", s)
	}
	unit := timeoutUnit(s[size-1])
	d, ok := timeoutUnitToDuration(unit)
	if !ok {
		return 0, fmt.Errorf("transport: timeout unit is not recognized: %q", s)
	}
	t, err := strconv.ParseInt(s[:size-1], 10, 64)
	if err != nil {
		return 0, err
	}
	return d * time.Duration(t), nil
}

const (
	spaceByte   = ' '
	tildeByte   = '~'
	percentByte = '%'
)

// encodeGrpcMessage is used to encode status code in header field
// "grpc-message". It does percent encoding and also replaces invalid utf-8
// characters with Unicode replacement character.
//
// It checks to see if each individual byte in msg is an allowable byte, and
// then either percent encoding or passing it through. When percent encoding,
// the byte is converted into hexadecimal notation with a '%' prepended.
func encodeGrpcMessage(msg string) string {
	if msg == "" {
		return ""
	}
	lenMsg := len(msg)
	for i := 0; i < lenMsg; i++ {
		c := msg[i]
		if !(c >= spaceByte && c <= tildeByte && c != percentByte) {
			return encodeGrpcMessageUnchecked(msg)
		}
	}
	return msg
}

func encodeGrpcMessageUnchecked(msg string) string {
	var buf bytes.Buffer
	for len(msg) > 0 {
		r, size := utf8.DecodeRuneInString(msg)
		for _, b := range []byte(string(r)) {
			if size > 1 {
				// If size > 1, r is not ascii. Always do percent encoding.
				buf.WriteString(fmt.Sprintf("%%%02X", b))
				continue
			}

			// The for loop is necessary even if size == 1. r could be
			// utf8.RuneError.
			//
			// fmt.Sprintf("%%%02X", utf8.RuneError) gives "%FFFD".
			if b >= spaceByte && b <= tildeByte && b != percentByte {
				buf.WriteByte(b)
			} else {
				buf.WriteString(fmt.Sprintf("%%%02X", b))
			}
		}
		msg = msg[size:]
	}
	return buf.String()
}

// decodeGrpcMessage decodes the msg encoded by encodeGrpcMessage.
func decodeGrpcMessage(msg string) string {
	if msg == "" {
		return ""
	}
	lenMsg := len(msg)
	for i := 0; i < lenMsg; i++ {
		if msg[i] == percentByte && i+2 < lenMsg {
			return decodeGrpcMessageUnchecked(msg)
		}
	}
	return msg
}

func decodeGrpcMessageUnchecked(msg string) string {
	var buf bytes.Buffer
	lenMsg := len(msg)
	for i := 0; i < lenMsg; i++ {
		c := msg[i]
		if c == percentByte && i+2 < lenMsg {
			parsed, err := strconv.ParseUint(msg[i+1:i+3], 16, 8)
			if err != nil {
				buf.WriteByte(c)
			} else {
				buf.WriteByte(byte(parsed))
				i += 2
			}
		} else {
			buf.WriteByte(c)
		}
	}
	return buf.String()
}

<<<<<<< HEAD
type framer struct {
	numWriters int32
	reader     io.Reader
	writer     *bufio.Writer
	fr         *http2.Framer
}

func newFramer(conn net.Conn, writeBufferSize, readBufferSize int) *framer {
	f := &framer{
		reader: bufio.NewReaderSize(conn, readBufferSize),
		writer: bufio.NewWriterSize(conn, writeBufferSize),
	}
	f.fr = http2.NewFramer(f.writer, f.reader)
=======
type bufWriter struct {
	buf       []byte
	offset    int
	batchSize int
	conn      net.Conn
	err       error

	onFlush func()
}

func newBufWriter(conn net.Conn, batchSize int) *bufWriter {
	return &bufWriter{
		buf:       make([]byte, batchSize*2),
		batchSize: batchSize,
		conn:      conn,
	}
}

func (w *bufWriter) Write(b []byte) (n int, err error) {
	if w.err != nil {
		return 0, w.err
	}
	for len(b) > 0 {
		nn := copy(w.buf[w.offset:], b)
		b = b[nn:]
		w.offset += nn
		n += nn
		if w.offset >= w.batchSize {
			err = w.Flush()
		}
	}
	return n, err
}

func (w *bufWriter) Flush() error {
	if w.err != nil {
		return w.err
	}
	if w.offset == 0 {
		return nil
	}
	if w.onFlush != nil {
		w.onFlush()
	}
	_, w.err = w.conn.Write(w.buf[:w.offset])
	w.offset = 0
	return w.err
}

type framer struct {
	writer *bufWriter
	fr     *http2.Framer
}

func newFramer(conn net.Conn, writeBufferSize, readBufferSize int) *framer {
	r := bufio.NewReaderSize(conn, readBufferSize)
	w := newBufWriter(conn, writeBufferSize)
	f := &framer{
		writer: w,
		fr:     http2.NewFramer(w, r),
	}
>>>>>>> aa2d8583
	// Opt-in to Frame reuse API on framer to reduce garbage.
	// Frames aren't safe to read from after a subsequent call to ReadFrame.
	f.fr.SetReuseFrames()
	f.fr.ReadMetaHeaders = hpack.NewDecoder(http2InitHeaderTableSize, nil)
	return f
}<|MERGE_RESOLUTION|>--- conflicted
+++ resolved
@@ -46,15 +46,12 @@
 	// http2IOBufSize specifies the buffer size for sending frames.
 	defaultWriteBufSize = 32 * 1024
 	defaultReadBufSize  = 32 * 1024
-<<<<<<< HEAD
-=======
 	// baseContentType is the base content-type for gRPC.  This is a valid
 	// content-type on it's own, but can also include a content-subtype such as
 	// "proto" as a suffix after "+" or ";".  See
 	// https://github.com/grpc/grpc/blob/master/doc/PROTOCOL-HTTP2.md#requests
 	// for more details.
 	baseContentType = "application/grpc"
->>>>>>> aa2d8583
 )
 
 var (
@@ -120,16 +117,10 @@
 	timeout    time.Duration
 	method     string
 	// key-value metadata map from the peer.
-<<<<<<< HEAD
-	mdata      map[string][]string
-	statsTags  []byte
-	statsTrace []byte
-=======
 	mdata          map[string][]string
 	statsTags      []byte
 	statsTrace     []byte
 	contentSubtype string
->>>>>>> aa2d8583
 }
 
 // isReservedHeader checks whether hdr belongs to HTTP2 headers
@@ -272,15 +263,9 @@
 	// gRPC status doesn't exist and http status is OK.
 	// Set rawStatusCode to be unknown and return nil error.
 	// So that, if the stream has ended this Unknown status
-<<<<<<< HEAD
-	// will be propogated to the user.
-	// Otherwise, it will be ignored. In which case, status from
-	// a later trailer, that has StreamEnded flag set, is propogated.
-=======
 	// will be propagated to the user.
 	// Otherwise, it will be ignored. In which case, status from
 	// a later trailer, that has StreamEnded flag set, is propagated.
->>>>>>> aa2d8583
 	code := int(codes.Unknown)
 	d.rawStatusCode = &code
 	return nil
@@ -356,11 +341,7 @@
 		d.statsTrace = v
 		d.addMetadata(f.Name, string(v))
 	default:
-<<<<<<< HEAD
-		if isReservedHeader(f.Name) && !isWhitelistedPseudoHeader(f.Name) {
-=======
 		if isReservedHeader(f.Name) && !isWhitelistedHeader(f.Name) {
->>>>>>> aa2d8583
 			break
 		}
 		v, err := decodeMetadataHeader(f.Name, f.Value)
@@ -368,11 +349,7 @@
 			errorf("Failed to decode metadata header (%q, %q): %v", f.Name, f.Value, err)
 			return nil
 		}
-<<<<<<< HEAD
-		d.addMetadata(f.Name, string(v))
-=======
 		d.addMetadata(f.Name, v)
->>>>>>> aa2d8583
 	}
 	return nil
 }
@@ -546,21 +523,6 @@
 	return buf.String()
 }
 
-<<<<<<< HEAD
-type framer struct {
-	numWriters int32
-	reader     io.Reader
-	writer     *bufio.Writer
-	fr         *http2.Framer
-}
-
-func newFramer(conn net.Conn, writeBufferSize, readBufferSize int) *framer {
-	f := &framer{
-		reader: bufio.NewReaderSize(conn, readBufferSize),
-		writer: bufio.NewWriterSize(conn, writeBufferSize),
-	}
-	f.fr = http2.NewFramer(f.writer, f.reader)
-=======
 type bufWriter struct {
 	buf       []byte
 	offset    int
@@ -622,7 +584,6 @@
 		writer: w,
 		fr:     http2.NewFramer(w, r),
 	}
->>>>>>> aa2d8583
 	// Opt-in to Frame reuse API on framer to reduce garbage.
 	// Frames aren't safe to read from after a subsequent call to ReadFrame.
 	f.fr.SetReuseFrames()
