// +build go1.6,!go1.7

/*
 *
 * Copyright 2016 gRPC authors.
 *
 * Licensed under the Apache License, Version 2.0 (the "License");
 * you may not use this file except in compliance with the License.
 * You may obtain a copy of the License at
 *
 *     http://www.apache.org/licenses/LICENSE-2.0
 *
 * Unless required by applicable law or agreed to in writing, software
 * distributed under the License is distributed on an "AS IS" BASIS,
 * WITHOUT WARRANTIES OR CONDITIONS OF ANY KIND, either express or implied.
 * See the License for the specific language governing permissions and
 * limitations under the License.
 *
 */

package transport

import (
	"net"
	"net/http"

	"google.golang.org/grpc/codes"

	"google.golang.org/grpc/codes"

	"golang.org/x/net/context"
)

// dialContext connects to the address on the named network.
func dialContext(ctx context.Context, network, address string) (net.Conn, error) {
	return (&net.Dialer{Cancel: ctx.Done()}).Dial(network, address)
}

// ContextErr converts the error from context package into a StreamError.
func ContextErr(err error) StreamError {
	switch err {
	case context.DeadlineExceeded:
		return streamErrorf(codes.DeadlineExceeded, "%v", err)
	case context.Canceled:
		return streamErrorf(codes.Canceled, "%v", err)
	}
	return streamErrorf(codes.Internal, "Unexpected error from context packet: %v", err)
<<<<<<< HEAD
=======
}

// contextFromRequest returns a background context.
func contextFromRequest(r *http.Request) context.Context {
	return context.Background()
>>>>>>> aa2d8583
}<|MERGE_RESOLUTION|>--- conflicted
+++ resolved
@@ -26,8 +26,6 @@
 
 	"google.golang.org/grpc/codes"
 
-	"google.golang.org/grpc/codes"
-
 	"golang.org/x/net/context"
 )
 
@@ -45,12 +43,9 @@
 		return streamErrorf(codes.Canceled, "%v", err)
 	}
 	return streamErrorf(codes.Internal, "Unexpected error from context packet: %v", err)
-<<<<<<< HEAD
-=======
 }
 
 // contextFromRequest returns a background context.
 func contextFromRequest(r *http.Request) context.Context {
 	return context.Background()
->>>>>>> aa2d8583
 }