--- conflicted
+++ resolved
@@ -17,28 +17,17 @@
  */
 
 // Package transport defines and implements message oriented communication
-<<<<<<< HEAD
-// channel to complete various transactions (e.g., an RPC).
-package transport // import "google.golang.org/grpc/transport"
-
-import (
-=======
 // channel to complete various transactions (e.g., an RPC).  It is meant for
 // grpc-internal usage and is not intended to be imported directly by users.
 package transport // externally used as import "google.golang.org/grpc/transport"
 
 import (
 	"errors"
->>>>>>> aa2d8583
 	"fmt"
 	"io"
 	"net"
 	"sync"
-<<<<<<< HEAD
-	"time"
-=======
 	"sync/atomic"
->>>>>>> aa2d8583
 
 	"golang.org/x/net/context"
 	"google.golang.org/grpc/codes"
@@ -69,10 +58,7 @@
 	c       chan recvMsg
 	mu      sync.Mutex
 	backlog []recvMsg
-<<<<<<< HEAD
-=======
 	err     error
->>>>>>> aa2d8583
 }
 
 func newRecvBuffer() *recvBuffer {
@@ -84,8 +70,6 @@
 
 func (b *recvBuffer) put(r recvMsg) {
 	b.mu.Lock()
-<<<<<<< HEAD
-=======
 	if b.err != nil {
 		b.mu.Unlock()
 		// An error had occurred earlier, don't accept more
@@ -93,7 +77,6 @@
 		return
 	}
 	b.err = r.err
->>>>>>> aa2d8583
 	if len(b.backlog) == 0 {
 		select {
 		case b.c <- r:
@@ -131,19 +114,11 @@
 // recvBufferReader implements io.Reader interface to read the data from
 // recvBuffer.
 type recvBufferReader struct {
-<<<<<<< HEAD
-	ctx    context.Context
-	goAway chan struct{}
-	recv   *recvBuffer
-	last   []byte // Stores the remaining data in the previous calls.
-	err    error
-=======
 	ctx     context.Context
 	ctxDone <-chan struct{} // cache of ctx.Done() (for performance).
 	recv    *recvBuffer
 	last    []byte // Stores the remaining data in the previous calls.
 	err     error
->>>>>>> aa2d8583
 }
 
 // Read reads the next len(p) bytes from last. If last is drained, it tries to
@@ -167,11 +142,6 @@
 	select {
 	case <-r.ctxDone:
 		return 0, ContextErr(r.ctx.Err())
-<<<<<<< HEAD
-	case <-r.goAway:
-		return 0, ErrStreamDrain
-=======
->>>>>>> aa2d8583
 	case m := <-r.recv.get():
 		r.recv.load()
 		if m.err != nil {
@@ -180,64 +150,7 @@
 		copied := copy(p, m.data)
 		r.last = m.data[copied:]
 		return copied, nil
-<<<<<<< HEAD
-	}
-}
-
-// All items in an out of a controlBuffer should be the same type.
-type item interface {
-	item()
-}
-
-// controlBuffer is an unbounded channel of item.
-type controlBuffer struct {
-	c       chan item
-	mu      sync.Mutex
-	backlog []item
-}
-
-func newControlBuffer() *controlBuffer {
-	b := &controlBuffer{
-		c: make(chan item, 1),
-	}
-	return b
-}
-
-func (b *controlBuffer) put(r item) {
-	b.mu.Lock()
-	if len(b.backlog) == 0 {
-		select {
-		case b.c <- r:
-			b.mu.Unlock()
-			return
-		default:
-		}
-=======
->>>>>>> aa2d8583
-	}
-	b.backlog = append(b.backlog, r)
-	b.mu.Unlock()
-}
-
-func (b *controlBuffer) load() {
-	b.mu.Lock()
-	if len(b.backlog) > 0 {
-		select {
-		case b.c <- b.backlog[0]:
-			b.backlog[0] = nil
-			b.backlog = b.backlog[1:]
-		default:
-		}
-	}
-	b.mu.Unlock()
-}
-
-// get returns the channel that receives an item in the buffer.
-//
-// Upon receipt of an item, the caller should call load to send another
-// item onto the channel if there is any.
-func (b *controlBuffer) get() <-chan item {
-	return b.c
+	}
 }
 
 type streamState uint32
@@ -251,21 +164,6 @@
 
 // Stream represents an RPC in the transport layer.
 type Stream struct {
-<<<<<<< HEAD
-	id uint32
-	// nil for client side Stream.
-	st ServerTransport
-	// ctx is the associated context of the stream.
-	ctx context.Context
-	// cancel is always nil for client side Stream.
-	cancel context.CancelFunc
-	// done is closed when the final status arrives.
-	done chan struct{}
-	// goAway is closed when the server sent GoAways signal before this stream was initiated.
-	goAway chan struct{}
-	// method records the associated RPC method of the stream.
-	method       string
-=======
 	id           uint32
 	st           ServerTransport    // nil for client side Stream
 	ctx          context.Context    // the associated context of the stream
@@ -273,41 +171,12 @@
 	done         chan struct{}      // closed at the end of stream to unblock writers. On the client side.
 	ctxDone      <-chan struct{}    // same as done chan but for server side. Cache of ctx.Done() (for performance)
 	method       string             // the associated RPC method of the stream
->>>>>>> aa2d8583
 	recvCompress string
 	sendCompress string
 	buf          *recvBuffer
 	trReader     io.Reader
 	fc           *inFlow
 	recvQuota    uint32
-<<<<<<< HEAD
-
-	// TODO: Remote this unused variable.
-	// The accumulated inbound quota pending for window update.
-	updateQuota uint32
-
-	// Callback to state application's intentions to read data. This
-	// is used to adjust flow control, if need be.
-	requestRead func(int)
-
-	sendQuotaPool  *quotaPool
-	localSendQuota *quotaPool
-	// Close headerChan to indicate the end of reception of header metadata.
-	headerChan chan struct{}
-	// header caches the received header metadata.
-	header metadata.MD
-	// The key-value map of trailer metadata.
-	trailer metadata.MD
-
-	mu sync.RWMutex // guard the following
-	// headerOK becomes true from the first header is about to send.
-	headerOk bool
-	state    streamState
-	// true iff headerChan is closed. Used to avoid closing headerChan
-	// multiple times.
-	headerDone bool
-	// the status error received from the server.
-=======
 	wq           *writeQuota
 
 	// Callback to state application's intentions to read data. This
@@ -329,7 +198,6 @@
 
 	// On client-side it is the status error received from the server.
 	// On server-side it is unused.
->>>>>>> aa2d8583
 	status *status.Status
 
 	bytesReceived uint32 // indicates whether any bytes have been received on this stream
@@ -401,18 +269,9 @@
 // is available. It blocks until i) the metadata is ready or ii) there is no
 // header metadata or iii) the stream is canceled/expired.
 func (s *Stream) Header() (metadata.MD, error) {
-<<<<<<< HEAD
-	var err error
-	select {
-	case <-s.ctx.Done():
-		err = ContextErr(s.ctx.Err())
-	case <-s.goAway:
-		err = ErrStreamDrain
-=======
 	err := s.waitOnHeader()
 	// Even if the stream is closed, header is returned if available.
 	select {
->>>>>>> aa2d8583
 	case <-s.headerChan:
 		if s.header == nil {
 			return nil, nil
@@ -420,15 +279,6 @@
 		return s.header.Copy(), nil
 	default:
 	}
-<<<<<<< HEAD
-	// Even if the stream is closed, header is returned if available.
-	select {
-	case <-s.headerChan:
-		return s.header.Copy(), nil
-	default:
-	}
-=======
->>>>>>> aa2d8583
 	return nil, err
 }
 
@@ -438,13 +288,7 @@
 // It can be safely read only after stream has ended that is either read
 // or write have returned io.EOF.
 func (s *Stream) Trailer() metadata.MD {
-<<<<<<< HEAD
-	s.mu.RLock()
 	c := s.trailer.Copy()
-	s.mu.RUnlock()
-=======
-	c := s.trailer.Copy()
->>>>>>> aa2d8583
 	return c
 }
 
@@ -484,16 +328,7 @@
 // Server side only.
 // This should not be called in parallel to other data writes.
 func (s *Stream) SetHeader(md metadata.MD) error {
-<<<<<<< HEAD
-	s.mu.Lock()
-	if s.headerOk || s.state == streamDone {
-		s.mu.Unlock()
-		return ErrIllegalHeaderWrite
-	}
-=======
->>>>>>> aa2d8583
 	if md.Len() == 0 {
-		s.mu.Unlock()
 		return nil
 	}
 	if s.isHeaderSent() || s.getState() == streamDone {
@@ -501,11 +336,7 @@
 	}
 	s.hdrMu.Lock()
 	s.header = metadata.Join(s.header, md)
-<<<<<<< HEAD
-	s.mu.Unlock()
-=======
 	s.hdrMu.Unlock()
->>>>>>> aa2d8583
 	return nil
 }
 
@@ -524,24 +355,17 @@
 	if md.Len() == 0 {
 		return nil
 	}
-<<<<<<< HEAD
-	s.mu.Lock()
-	s.trailer = metadata.Join(s.trailer, md)
-	s.mu.Unlock()
-=======
 	if s.getState() == streamDone {
 		return ErrIllegalHeaderWrite
 	}
 	s.hdrMu.Lock()
 	s.trailer = metadata.Join(s.trailer, md)
 	s.hdrMu.Unlock()
->>>>>>> aa2d8583
 	return nil
 }
 
 func (s *Stream) write(m recvMsg) {
 	s.buf.put(m)
-<<<<<<< HEAD
 }
 
 // Read reads all p bytes from the wire for this stream.
@@ -554,20 +378,6 @@
 	return io.ReadFull(s.trReader, p)
 }
 
-=======
-}
-
-// Read reads all p bytes from the wire for this stream.
-func (s *Stream) Read(p []byte) (n int, err error) {
-	// Don't request a read if there was an error earlier
-	if er := s.trReader.(*transportReader).er; er != nil {
-		return 0, er
-	}
-	s.requestRead(len(p))
-	return io.ReadFull(s.trReader, p)
-}
-
->>>>>>> aa2d8583
 // tranportReader reads all the data available for this Stream from the transport and
 // passes them into the decoder, which converts them into a gRPC message stream.
 // The error is io.EOF when the stream is done or another non-nil error if
@@ -590,30 +400,6 @@
 	return
 }
 
-<<<<<<< HEAD
-// finish sets the stream's state and status, and closes the done channel.
-// s.mu must be held by the caller.  st must always be non-nil.
-func (s *Stream) finish(st *status.Status) {
-	s.status = st
-	s.state = streamDone
-	close(s.done)
-}
-
-// BytesSent indicates whether any bytes have been sent on this stream.
-func (s *Stream) BytesSent() bool {
-	s.mu.Lock()
-	bs := s.bytesSent
-	s.mu.Unlock()
-	return bs
-}
-
-// BytesReceived indicates whether any bytes have been received on this stream.
-func (s *Stream) BytesReceived() bool {
-	s.mu.Lock()
-	br := s.bytesReceived
-	s.mu.Unlock()
-	return br
-=======
 // BytesReceived indicates whether any bytes have been received on this stream.
 func (s *Stream) BytesReceived() bool {
 	return atomic.LoadUint32(&s.bytesReceived) == 1
@@ -623,7 +409,6 @@
 // i.e. it sent a refused stream or GOAWAY including this stream ID.
 func (s *Stream) Unprocessed() bool {
 	return atomic.LoadUint32(&s.unprocessed) == 1
->>>>>>> aa2d8583
 }
 
 // GoString is implemented by Stream so context.String() won't
@@ -653,10 +438,7 @@
 	InitialConnWindowSize int32
 	WriteBufferSize       int
 	ReadBufferSize        int
-<<<<<<< HEAD
-=======
 	ChannelzParentID      int64
->>>>>>> aa2d8583
 }
 
 // NewServerTransport creates a ServerTransport with conn or non-nil error
@@ -692,11 +474,8 @@
 	WriteBufferSize int
 	// ReadBufferSize sets the size of read buffer, which in turn determines how much data can be read at most for one read syscall.
 	ReadBufferSize int
-<<<<<<< HEAD
-=======
 	// ChannelzParentID sets the addrConn id which initiate the creation of this client transport.
 	ChannelzParentID int64
->>>>>>> aa2d8583
 }
 
 // TargetInfo contains the information of the target such as network address and metadata.
@@ -708,13 +487,8 @@
 
 // NewClientTransport establishes the transport with the required ConnectOptions
 // and returns it to the caller.
-<<<<<<< HEAD
-func NewClientTransport(ctx context.Context, target TargetInfo, opts ConnectOptions, timeout time.Duration) (ClientTransport, error) {
-	return newHTTP2Client(ctx, target, opts, timeout)
-=======
 func NewClientTransport(connectCtx, ctx context.Context, target TargetInfo, opts ConnectOptions, onSuccess func()) (ClientTransport, error) {
 	return newHTTP2Client(connectCtx, ctx, target, opts, onSuccess)
->>>>>>> aa2d8583
 }
 
 // Options provides additional hints and information for message
@@ -919,72 +693,10 @@
 	return fmt.Sprintf("stream error: code = %s desc = %q", e.Code, e.Desc)
 }
 
-<<<<<<< HEAD
-// wait blocks until it can receive from one of the provided contexts or channels
-func wait(ctx, tctx context.Context, done, goAway <-chan struct{}, proceed <-chan int) (int, error) {
-	select {
-	case <-ctx.Done():
-		return 0, ContextErr(ctx.Err())
-	case <-done:
-		return 0, io.EOF
-	case <-goAway:
-		return 0, ErrStreamDrain
-	case <-tctx.Done():
-		return 0, ErrConnClosing
-	case i := <-proceed:
-		return i, nil
-	}
-}
-
-=======
->>>>>>> aa2d8583
 // GoAwayReason contains the reason for the GoAway frame received.
 type GoAwayReason uint8
 
 const (
-<<<<<<< HEAD
-	// Invalid indicates that no GoAway frame is received.
-	Invalid GoAwayReason = 0
-	// NoReason is the default value when GoAway frame is received.
-	NoReason GoAwayReason = 1
-	// TooManyPings indicates that a GoAway frame with ErrCodeEnhanceYourCalm
-	// was received and that the debug data said "too_many_pings".
-	TooManyPings GoAwayReason = 2
-)
-
-// loopyWriter is run in a separate go routine. It is the single code path that will
-// write data on wire.
-func loopyWriter(ctx context.Context, cbuf *controlBuffer, handler func(item) error) {
-	for {
-		select {
-		case i := <-cbuf.get():
-			cbuf.load()
-			if err := handler(i); err != nil {
-				return
-			}
-		case <-ctx.Done():
-			return
-		}
-	hasData:
-		for {
-			select {
-			case i := <-cbuf.get():
-				cbuf.load()
-				if err := handler(i); err != nil {
-					return
-				}
-			case <-ctx.Done():
-				return
-			default:
-				if err := handler(&flushIO{}); err != nil {
-					return
-				}
-				break hasData
-			}
-		}
-	}
-}
-=======
 	// GoAwayInvalid indicates that no GoAway frame is received.
 	GoAwayInvalid GoAwayReason = 0
 	// GoAwayNoReason is the default value when GoAway frame is received.
@@ -993,5 +705,4 @@
 	// ErrCodeEnhanceYourCalm was received and that the debug data said
 	// "too_many_pings".
 	GoAwayTooManyPings GoAwayReason = 2
-)
->>>>>>> aa2d8583
+)