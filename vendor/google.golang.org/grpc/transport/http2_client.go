/*
 *
 * Copyright 2014 gRPC authors.
 *
 * Licensed under the Apache License, Version 2.0 (the "License");
 * you may not use this file except in compliance with the License.
 * You may obtain a copy of the License at
 *
 *     http://www.apache.org/licenses/LICENSE-2.0
 *
 * Unless required by applicable law or agreed to in writing, software
 * distributed under the License is distributed on an "AS IS" BASIS,
 * WITHOUT WARRANTIES OR CONDITIONS OF ANY KIND, either express or implied.
 * See the License for the specific language governing permissions and
 * limitations under the License.
 *
 */

package transport

import (
	"io"
	"math"
	"net"
	"strings"
	"sync"
	"sync/atomic"
	"time"

	"golang.org/x/net/context"
	"golang.org/x/net/http2"
	"golang.org/x/net/http2/hpack"

	"google.golang.org/grpc/codes"
	"google.golang.org/grpc/credentials"
<<<<<<< HEAD
=======
	"google.golang.org/grpc/internal/channelz"
>>>>>>> aa2d8583
	"google.golang.org/grpc/keepalive"
	"google.golang.org/grpc/metadata"
	"google.golang.org/grpc/peer"
	"google.golang.org/grpc/stats"
	"google.golang.org/grpc/status"
)

// http2Client implements the ClientTransport interface with HTTP2.
type http2Client struct {
	ctx        context.Context
	cancel     context.CancelFunc
<<<<<<< HEAD
	target     string // server name/addr
=======
	ctxDone    <-chan struct{} // Cache the ctx.Done() chan.
>>>>>>> aa2d8583
	userAgent  string
	md         interface{}
	conn       net.Conn // underlying communication channel
	loopy      *loopyWriter
	remoteAddr net.Addr
	localAddr  net.Addr
	authInfo   credentials.AuthInfo // auth info about the connection

<<<<<<< HEAD
=======
	readerDone chan struct{} // sync point to enable testing.
	writerDone chan struct{} // sync point to enable testing.
>>>>>>> aa2d8583
	// goAway is closed to notify the upper layer (i.e., addrConn.transportMonitor)
	// that the server sent GoAway on this transport.
	goAway chan struct{}
	// awakenKeepalive is used to wake up keepalive when after it has gone dormant.
	awakenKeepalive chan struct{}

	framer *framer
	// controlBuf delivers all the control related tasks (e.g., window
	// updates, reset streams, and various settings) to the controller.
	controlBuf *controlBuffer
<<<<<<< HEAD
	fc         *inFlow
	// sendQuotaPool provides flow control to outbound message.
	sendQuotaPool *quotaPool
	// streamsQuota limits the max number of concurrent streams.
	streamsQuota *quotaPool

=======
	fc         *trInFlow
>>>>>>> aa2d8583
	// The scheme used: https if TLS is on, http otherwise.
	scheme string

	isSecure bool

	creds []credentials.PerRPCCredentials

	// Boolean to keep track of reading activity on transport.
	// 1 is true and 0 is false.
	activity         uint32 // Accessed atomically.
	kp               keepalive.ClientParameters
	keepaliveEnabled bool

	statsHandler stats.Handler

	initialWindowSize int32

<<<<<<< HEAD
	bdpEst          *bdpEstimator
	outQuotaVersion uint32

	mu            sync.Mutex     // guard the following variables
	state         transportState // the state of underlying connection
	activeStreams map[uint32]*Stream
	// The max number of concurrent streams
	maxStreams int
	// the per-stream outbound flow control window size set by the peer.
	streamSendQuota uint32
=======
	bdpEst *bdpEstimator
	// onSuccess is a callback that client transport calls upon
	// receiving server preface to signal that a succefull HTTP2
	// connection was established.
	onSuccess func()

	maxConcurrentStreams  uint32
	streamQuota           int64
	streamsQuotaAvailable chan struct{}
	waitingStreams        uint32
	nextID                uint32

	mu            sync.Mutex // guard the following variables
	state         transportState
	activeStreams map[uint32]*Stream
>>>>>>> aa2d8583
	// prevGoAway ID records the Last-Stream-ID in the previous GOAway frame.
	prevGoAwayID uint32
	// goAwayReason records the http2.ErrCode and debug data received with the
	// GoAway frame.
	goAwayReason GoAwayReason

	// Fields below are for channelz metric collection.
	channelzID int64 // channelz unique identification number
	czmu       sync.RWMutex
	kpCount    int64
	// The number of streams that have started, including already finished ones.
	streamsStarted int64
	// The number of streams that have ended successfully by receiving EoS bit set
	// frame from server.
	streamsSucceeded  int64
	streamsFailed     int64
	lastStreamCreated time.Time
	msgSent           int64
	msgRecv           int64
	lastMsgSent       time.Time
	lastMsgRecv       time.Time
}

func dial(ctx context.Context, fn func(context.Context, string) (net.Conn, error), addr string) (net.Conn, error) {
	if fn != nil {
		return fn(ctx, addr)
	}
	return dialContext(ctx, "tcp", addr)
}

func isTemporary(err error) bool {
	switch err := err.(type) {
	case interface {
		Temporary() bool
	}:
		return err.Temporary()
	case interface {
		Timeout() bool
	}:
		// Timeouts may be resolved upon retry, and are thus treated as
		// temporary.
		return err.Timeout()
	}
	return true
}

// newHTTP2Client constructs a connected ClientTransport to addr based on HTTP2
// and starts to receive messages on it. Non-nil error returns if construction
// fails.
<<<<<<< HEAD
func newHTTP2Client(ctx context.Context, addr TargetInfo, opts ConnectOptions, timeout time.Duration) (_ ClientTransport, err error) {
	scheme := "http"
	ctx, cancel := context.WithCancel(ctx)
	connectCtx, connectCancel := context.WithTimeout(ctx, timeout)
	defer func() {
		if err != nil {
			cancel()
			// Don't call connectCancel in success path due to a race in Go 1.6:
			// https://github.com/golang/go/issues/15078.
			connectCancel()
=======
func newHTTP2Client(connectCtx, ctx context.Context, addr TargetInfo, opts ConnectOptions, onSuccess func()) (_ ClientTransport, err error) {
	scheme := "http"
	ctx, cancel := context.WithCancel(ctx)
	defer func() {
		if err != nil {
			cancel()
>>>>>>> aa2d8583
		}
	}()

	conn, err := dial(connectCtx, opts.Dialer, addr.Addr)
	if err != nil {
		if opts.FailOnNonTempDialError {
			return nil, connectionErrorf(isTemporary(err), err, "transport: error while dialing: %v", err)
		}
		return nil, connectionErrorf(true, err, "transport: Error while dialing %v", err)
	}
	// Any further errors will close the underlying connection
	defer func(conn net.Conn) {
		if err != nil {
			conn.Close()
		}
	}(conn)
	var (
		isSecure bool
		authInfo credentials.AuthInfo
	)
	if creds := opts.TransportCredentials; creds != nil {
		scheme = "https"
<<<<<<< HEAD
		conn, authInfo, err = creds.ClientHandshake(connectCtx, addr.Addr, conn)
		if err != nil {
			// Credentials handshake errors are typically considered permanent
			// to avoid retrying on e.g. bad certificates.
			temp := isTemporary(err)
			return nil, connectionErrorf(temp, err, "transport: authentication handshake failed: %v", err)
=======
		conn, authInfo, err = creds.ClientHandshake(connectCtx, addr.Authority, conn)
		if err != nil {
			return nil, connectionErrorf(isTemporary(err), err, "transport: authentication handshake failed: %v", err)
>>>>>>> aa2d8583
		}
		isSecure = true
	}
	kp := opts.KeepaliveParams
	// Validate keepalive parameters.
	if kp.Time == 0 {
		kp.Time = defaultClientKeepaliveTime
	}
	if kp.Timeout == 0 {
		kp.Timeout = defaultClientKeepaliveTimeout
	}
	dynamicWindow := true
	icwz := int32(initialWindowSize)
	if opts.InitialConnWindowSize >= defaultWindowSize {
		icwz = opts.InitialConnWindowSize
		dynamicWindow = false
	}
<<<<<<< HEAD
	var buf bytes.Buffer
=======
>>>>>>> aa2d8583
	writeBufSize := defaultWriteBufSize
	if opts.WriteBufferSize > 0 {
		writeBufSize = opts.WriteBufferSize
	}
	readBufSize := defaultReadBufSize
	if opts.ReadBufferSize > 0 {
		readBufSize = opts.ReadBufferSize
	}
	t := &http2Client{
<<<<<<< HEAD
		ctx:        ctx,
		cancel:     cancel,
		target:     addr.Addr,
		userAgent:  opts.UserAgent,
		md:         addr.Metadata,
		conn:       conn,
		remoteAddr: conn.RemoteAddr(),
		localAddr:  conn.LocalAddr(),
		authInfo:   authInfo,
		// The client initiated stream id is odd starting from 1.
		nextID:            1,
		goAway:            make(chan struct{}),
		awakenKeepalive:   make(chan struct{}, 1),
		hBuf:              &buf,
		hEnc:              hpack.NewEncoder(&buf),
		framer:            newFramer(conn, writeBufSize, readBufSize),
		controlBuf:        newControlBuffer(),
		fc:                &inFlow{limit: uint32(icwz)},
		sendQuotaPool:     newQuotaPool(defaultWindowSize),
		scheme:            scheme,
		state:             reachable,
		activeStreams:     make(map[uint32]*Stream),
		isSecure:          isSecure,
		creds:             opts.PerRPCCredentials,
		maxStreams:        defaultMaxStreamsClient,
		streamsQuota:      newQuotaPool(defaultMaxStreamsClient),
		streamSendQuota:   defaultWindowSize,
		kp:                kp,
		statsHandler:      opts.StatsHandler,
		initialWindowSize: initialWindowSize,
	}
=======
		ctx:                   ctx,
		ctxDone:               ctx.Done(), // Cache Done chan.
		cancel:                cancel,
		userAgent:             opts.UserAgent,
		md:                    addr.Metadata,
		conn:                  conn,
		remoteAddr:            conn.RemoteAddr(),
		localAddr:             conn.LocalAddr(),
		authInfo:              authInfo,
		readerDone:            make(chan struct{}),
		writerDone:            make(chan struct{}),
		goAway:                make(chan struct{}),
		awakenKeepalive:       make(chan struct{}, 1),
		framer:                newFramer(conn, writeBufSize, readBufSize),
		fc:                    &trInFlow{limit: uint32(icwz)},
		scheme:                scheme,
		activeStreams:         make(map[uint32]*Stream),
		isSecure:              isSecure,
		creds:                 opts.PerRPCCredentials,
		kp:                    kp,
		statsHandler:          opts.StatsHandler,
		initialWindowSize:     initialWindowSize,
		onSuccess:             onSuccess,
		nextID:                1,
		maxConcurrentStreams:  defaultMaxStreamsClient,
		streamQuota:           defaultMaxStreamsClient,
		streamsQuotaAvailable: make(chan struct{}, 1),
	}
	t.controlBuf = newControlBuffer(t.ctxDone)
>>>>>>> aa2d8583
	if opts.InitialWindowSize >= defaultWindowSize {
		t.initialWindowSize = opts.InitialWindowSize
		dynamicWindow = false
	}
	if dynamicWindow {
		t.bdpEst = &bdpEstimator{
			bdp:               initialWindowSize,
			updateFlowControl: t.updateFlowControl,
		}
	}
	// Make sure awakenKeepalive can't be written upon.
	// keepalive routine will make it writable, if need be.
	t.awakenKeepalive <- struct{}{}
	if t.statsHandler != nil {
		t.ctx = t.statsHandler.TagConn(t.ctx, &stats.ConnTagInfo{
			RemoteAddr: t.remoteAddr,
			LocalAddr:  t.localAddr,
		})
		connBegin := &stats.ConnBegin{
			Client: true,
		}
		t.statsHandler.HandleConn(t.ctx, connBegin)
	}
	if channelz.IsOn() {
		t.channelzID = channelz.RegisterNormalSocket(t, opts.ChannelzParentID, "")
	}
	if t.kp.Time != infinity {
		t.keepaliveEnabled = true
		go t.keepalive()
	}
	// Start the reader goroutine for incoming message. Each transport has
	// a dedicated goroutine which reads HTTP2 frame from network. Then it
	// dispatches the frame to the corresponding stream entity.
	go t.reader()
	// Send connection preface to server.
	n, err := t.conn.Write(clientPreface)
	if err != nil {
		t.Close()
		return nil, connectionErrorf(true, err, "transport: failed to write client preface: %v", err)
	}
	if n != len(clientPreface) {
		t.Close()
		return nil, connectionErrorf(true, err, "transport: preface mismatch, wrote %d bytes; want %d", n, len(clientPreface))
	}
	if t.initialWindowSize != defaultWindowSize {
		err = t.framer.fr.WriteSettings(http2.Setting{
			ID:  http2.SettingInitialWindowSize,
			Val: uint32(t.initialWindowSize),
		})
	} else {
		err = t.framer.fr.WriteSettings()
	}
	if err != nil {
		t.Close()
		return nil, connectionErrorf(true, err, "transport: failed to write initial settings frame: %v", err)
	}
	// Adjust the connection flow control window if needed.
	if delta := uint32(icwz - defaultWindowSize); delta > 0 {
		if err := t.framer.fr.WriteWindowUpdate(0, delta); err != nil {
			t.Close()
			return nil, connectionErrorf(true, err, "transport: failed to write window update: %v", err)
		}
	}
	t.framer.writer.Flush()
	go func() {
<<<<<<< HEAD
		loopyWriter(t.ctx, t.controlBuf, t.itemHandler)
		t.Close()
	}()
	if t.kp.Time != infinity {
		go t.keepalive()
	}
=======
		t.loopy = newLoopyWriter(clientSide, t.framer, t.controlBuf, t.bdpEst)
		err := t.loopy.run()
		if err != nil {
			errorf("transport: loopyWriter.run returning. Err: %v", err)
		}
		// If it's a connection error, let reader goroutine handle it
		// since there might be data in the buffers.
		if _, ok := err.(net.Error); !ok {
			t.conn.Close()
		}
		close(t.writerDone)
	}()
>>>>>>> aa2d8583
	return t, nil
}

func (t *http2Client) newStream(ctx context.Context, callHdr *CallHdr) *Stream {
	// TODO(zhaoq): Handle uint32 overflow of Stream.id.
	s := &Stream{
<<<<<<< HEAD
		id:             t.nextID,
		done:           make(chan struct{}),
		goAway:         make(chan struct{}),
		method:         callHdr.Method,
		sendCompress:   callHdr.SendCompress,
		buf:            newRecvBuffer(),
		fc:             &inFlow{limit: uint32(t.initialWindowSize)},
		sendQuotaPool:  newQuotaPool(int(t.streamSendQuota)),
		localSendQuota: newQuotaPool(defaultLocalSendQuota),
		headerChan:     make(chan struct{}),
	}
	t.nextID += 2
=======
		done:           make(chan struct{}),
		method:         callHdr.Method,
		sendCompress:   callHdr.SendCompress,
		buf:            newRecvBuffer(),
		headerChan:     make(chan struct{}),
		contentSubtype: callHdr.ContentSubtype,
	}
	s.wq = newWriteQuota(defaultWriteQuota, s.done)
>>>>>>> aa2d8583
	s.requestRead = func(n int) {
		t.adjustWindow(s, uint32(n))
	}
	// The client side stream context should have exactly the same life cycle with the user provided context.
	// That means, s.ctx should be read-only. And s.ctx is done iff ctx is done.
	// So we use the original context here instead of creating a copy.
	s.ctx = ctx
	s.trReader = &transportReader{
		reader: &recvBufferReader{
<<<<<<< HEAD
			ctx:    s.ctx,
			goAway: s.goAway,
			recv:   s.buf,
=======
			ctx:     s.ctx,
			ctxDone: s.ctx.Done(),
			recv:    s.buf,
>>>>>>> aa2d8583
		},
		windowHandler: func(n int) {
			t.updateWindow(s, uint32(n))
		},
	}

	return s
}

func (t *http2Client) getPeer() *peer.Peer {
	pr := &peer.Peer{
		Addr: t.remoteAddr,
	}
	// Attach Auth info if there is any.
	if t.authInfo != nil {
		pr.AuthInfo = t.authInfo
	}
<<<<<<< HEAD
	ctx = peer.NewContext(ctx, pr)
	var (
		authData = make(map[string]string)
		audience string
	)
	// Create an audience string only if needed.
	if len(t.creds) > 0 || callHdr.Creds != nil {
		// Construct URI required to get auth request metadata.
		// Omit port if it is the default one.
		host := strings.TrimSuffix(callHdr.Host, ":443")
		pos := strings.LastIndex(callHdr.Method, "/")
		if pos == -1 {
			pos = len(callHdr.Method)
		}
		audience = "https://" + host + callHdr.Method[:pos]
	}
	for _, c := range t.creds {
		data, err := c.GetRequestMetadata(ctx, audience)
		if err != nil {
			return nil, streamErrorf(codes.Internal, "transport: %v", err)
		}
		for k, v := range data {
			// Capital header names are illegal in HTTP/2.
			k = strings.ToLower(k)
			authData[k] = v
		}
	}
	callAuthData := map[string]string{}
	// Check if credentials.PerRPCCredentials were provided via call options.
	// Note: if these credentials are provided both via dial options and call
	// options, then both sets of credentials will be applied.
	if callCreds := callHdr.Creds; callCreds != nil {
		if !t.isSecure && callCreds.RequireTransportSecurity() {
			return nil, streamErrorf(codes.Unauthenticated, "transport: cannot send secure credentials on an insecure connection")
		}
		data, err := callCreds.GetRequestMetadata(ctx, audience)
		if err != nil {
			return nil, streamErrorf(codes.Internal, "transport: %v", err)
		}
		for k, v := range data {
			// Capital header names are illegal in HTTP/2
			k = strings.ToLower(k)
			callAuthData[k] = v
		}
	}
	t.mu.Lock()
	if t.activeStreams == nil {
		t.mu.Unlock()
		return nil, ErrConnClosing
	}
	if t.state == draining {
		t.mu.Unlock()
		return nil, ErrStreamDrain
	}
	if t.state != reachable {
		t.mu.Unlock()
		return nil, ErrConnClosing
	}
	t.mu.Unlock()
	sq, err := wait(ctx, t.ctx, nil, nil, t.streamsQuota.acquire())
	if err != nil {
		return nil, err
	}
	// Returns the quota balance back.
	if sq > 1 {
		t.streamsQuota.add(sq - 1)
	}
	// TODO(mmukhi): Benchmark if the perfomance gets better if count the metadata and other header fields
=======
	return pr
}

func (t *http2Client) createHeaderFields(ctx context.Context, callHdr *CallHdr) ([]hpack.HeaderField, error) {
	aud := t.createAudience(callHdr)
	authData, err := t.getTrAuthData(ctx, aud)
	if err != nil {
		return nil, err
	}
	callAuthData, err := t.getCallAuthData(ctx, aud, callHdr)
	if err != nil {
		return nil, err
	}
	// TODO(mmukhi): Benchmark if the performance gets better if count the metadata and other header fields
>>>>>>> aa2d8583
	// first and create a slice of that exact size.
	// Make the slice of certain predictable size to reduce allocations made by append.
	hfLen := 7 // :method, :scheme, :path, :authority, content-type, user-agent, te
	hfLen += len(authData) + len(callAuthData)
	headerFields := make([]hpack.HeaderField, 0, hfLen)
	headerFields = append(headerFields, hpack.HeaderField{Name: ":method", Value: "POST"})
	headerFields = append(headerFields, hpack.HeaderField{Name: ":scheme", Value: t.scheme})
	headerFields = append(headerFields, hpack.HeaderField{Name: ":path", Value: callHdr.Method})
	headerFields = append(headerFields, hpack.HeaderField{Name: ":authority", Value: callHdr.Host})
<<<<<<< HEAD
	headerFields = append(headerFields, hpack.HeaderField{Name: "content-type", Value: "application/grpc"})
=======
	headerFields = append(headerFields, hpack.HeaderField{Name: "content-type", Value: contentType(callHdr.ContentSubtype)})
>>>>>>> aa2d8583
	headerFields = append(headerFields, hpack.HeaderField{Name: "user-agent", Value: t.userAgent})
	headerFields = append(headerFields, hpack.HeaderField{Name: "te", Value: "trailers"})

	if callHdr.SendCompress != "" {
		headerFields = append(headerFields, hpack.HeaderField{Name: "grpc-encoding", Value: callHdr.SendCompress})
	}
	if dl, ok := ctx.Deadline(); ok {
		// Send out timeout regardless its value. The server can detect timeout context by itself.
		// TODO(mmukhi): Perhaps this field should be updated when actually writing out to the wire.
		timeout := dl.Sub(time.Now())
		headerFields = append(headerFields, hpack.HeaderField{Name: "grpc-timeout", Value: encodeTimeout(timeout)})
	}
	for k, v := range authData {
		headerFields = append(headerFields, hpack.HeaderField{Name: k, Value: encodeMetadataHeader(k, v)})
<<<<<<< HEAD
	}
	for k, v := range callAuthData {
		headerFields = append(headerFields, hpack.HeaderField{Name: k, Value: encodeMetadataHeader(k, v)})
	}
	if b := stats.OutgoingTags(ctx); b != nil {
		headerFields = append(headerFields, hpack.HeaderField{Name: "grpc-tags-bin", Value: encodeBinHeader(b)})
	}
	if b := stats.OutgoingTrace(ctx); b != nil {
		headerFields = append(headerFields, hpack.HeaderField{Name: "grpc-trace-bin", Value: encodeBinHeader(b)})
	}
	if md, ok := metadata.FromOutgoingContext(ctx); ok {
=======
	}
	for k, v := range callAuthData {
		headerFields = append(headerFields, hpack.HeaderField{Name: k, Value: encodeMetadataHeader(k, v)})
	}
	if b := stats.OutgoingTags(ctx); b != nil {
		headerFields = append(headerFields, hpack.HeaderField{Name: "grpc-tags-bin", Value: encodeBinHeader(b)})
	}
	if b := stats.OutgoingTrace(ctx); b != nil {
		headerFields = append(headerFields, hpack.HeaderField{Name: "grpc-trace-bin", Value: encodeBinHeader(b)})
	}

	if md, added, ok := metadata.FromOutgoingContextRaw(ctx); ok {
		var k string
		for _, vv := range added {
			for i, v := range vv {
				if i%2 == 0 {
					k = v
					continue
				}
				// HTTP doesn't allow you to set pseudoheaders after non pseudoheaders were set.
				if isReservedHeader(k) {
					continue
				}
				headerFields = append(headerFields, hpack.HeaderField{Name: strings.ToLower(k), Value: encodeMetadataHeader(k, v)})
			}
		}
>>>>>>> aa2d8583
		for k, vv := range md {
			// HTTP doesn't allow you to set pseudoheaders after non pseudoheaders were set.
			if isReservedHeader(k) {
				continue
			}
			for _, v := range vv {
				headerFields = append(headerFields, hpack.HeaderField{Name: k, Value: encodeMetadataHeader(k, v)})
			}
		}
	}
	if md, ok := t.md.(*metadata.MD); ok {
		for k, vv := range *md {
			if isReservedHeader(k) {
				continue
			}
			for _, v := range vv {
				headerFields = append(headerFields, hpack.HeaderField{Name: k, Value: encodeMetadataHeader(k, v)})
			}
		}
	}
<<<<<<< HEAD
	t.mu.Lock()
	if t.state == draining {
		t.mu.Unlock()
		t.streamsQuota.add(1)
		return nil, ErrStreamDrain
	}
	if t.state != reachable {
		t.mu.Unlock()
		return nil, ErrConnClosing
	}
	s := t.newStream(ctx, callHdr)
	t.activeStreams[s.id] = s
	// If the number of active streams change from 0 to 1, then check if keepalive
	// has gone dormant. If so, wake it up.
	if len(t.activeStreams) == 1 {
		select {
		case t.awakenKeepalive <- struct{}{}:
			t.controlBuf.put(&ping{data: [8]byte{}})
			// Fill the awakenKeepalive channel again as this channel must be
			// kept non-writable except at the point that the keepalive()
			// goroutine is waiting either to be awaken or shutdown.
			t.awakenKeepalive <- struct{}{}
		default:
		}
	}
	t.controlBuf.put(&headerFrame{
		streamID:  s.id,
		hf:        headerFields,
		endStream: false,
	})
	t.mu.Unlock()

	s.mu.Lock()
	s.bytesSent = true
	s.mu.Unlock()
=======
	return headerFields, nil
}

func (t *http2Client) createAudience(callHdr *CallHdr) string {
	// Create an audience string only if needed.
	if len(t.creds) == 0 && callHdr.Creds == nil {
		return ""
	}
	// Construct URI required to get auth request metadata.
	// Omit port if it is the default one.
	host := strings.TrimSuffix(callHdr.Host, ":443")
	pos := strings.LastIndex(callHdr.Method, "/")
	if pos == -1 {
		pos = len(callHdr.Method)
	}
	return "https://" + host + callHdr.Method[:pos]
}

func (t *http2Client) getTrAuthData(ctx context.Context, audience string) (map[string]string, error) {
	authData := map[string]string{}
	for _, c := range t.creds {
		data, err := c.GetRequestMetadata(ctx, audience)
		if err != nil {
			if _, ok := status.FromError(err); ok {
				return nil, err
			}

			return nil, streamErrorf(codes.Unauthenticated, "transport: %v", err)
		}
		for k, v := range data {
			// Capital header names are illegal in HTTP/2.
			k = strings.ToLower(k)
			authData[k] = v
		}
	}
	return authData, nil
}

func (t *http2Client) getCallAuthData(ctx context.Context, audience string, callHdr *CallHdr) (map[string]string, error) {
	callAuthData := map[string]string{}
	// Check if credentials.PerRPCCredentials were provided via call options.
	// Note: if these credentials are provided both via dial options and call
	// options, then both sets of credentials will be applied.
	if callCreds := callHdr.Creds; callCreds != nil {
		if !t.isSecure && callCreds.RequireTransportSecurity() {
			return nil, streamErrorf(codes.Unauthenticated, "transport: cannot send secure credentials on an insecure connection")
		}
		data, err := callCreds.GetRequestMetadata(ctx, audience)
		if err != nil {
			return nil, streamErrorf(codes.Internal, "transport: %v", err)
		}
		for k, v := range data {
			// Capital header names are illegal in HTTP/2
			k = strings.ToLower(k)
			callAuthData[k] = v
		}
	}
	return callAuthData, nil
}

// NewStream creates a stream and registers it into the transport as "active"
// streams.
func (t *http2Client) NewStream(ctx context.Context, callHdr *CallHdr) (_ *Stream, err error) {
	ctx = peer.NewContext(ctx, t.getPeer())
	headerFields, err := t.createHeaderFields(ctx, callHdr)
	if err != nil {
		return nil, err
	}
	s := t.newStream(ctx, callHdr)
	cleanup := func(err error) {
		if s.swapState(streamDone) == streamDone {
			// If it was already done, return.
			return
		}
		// The stream was unprocessed by the server.
		atomic.StoreUint32(&s.unprocessed, 1)
		s.write(recvMsg{err: err})
		close(s.done)
		// If headerChan isn't closed, then close it.
		if atomic.SwapUint32(&s.headerDone, 1) == 0 {
			close(s.headerChan)
		}
>>>>>>> aa2d8583

	}
	hdr := &headerFrame{
		hf:        headerFields,
		endStream: false,
		initStream: func(id uint32) (bool, error) {
			t.mu.Lock()
			if state := t.state; state != reachable {
				t.mu.Unlock()
				// Do a quick cleanup.
				err := error(errStreamDrain)
				if state == closing {
					err = ErrConnClosing
				}
				cleanup(err)
				return false, err
			}
			t.activeStreams[id] = s
			if channelz.IsOn() {
				t.czmu.Lock()
				t.streamsStarted++
				t.lastStreamCreated = time.Now()
				t.czmu.Unlock()
			}
			var sendPing bool
			// If the number of active streams change from 0 to 1, then check if keepalive
			// has gone dormant. If so, wake it up.
			if len(t.activeStreams) == 1 && t.keepaliveEnabled {
				select {
				case t.awakenKeepalive <- struct{}{}:
					sendPing = true
					// Fill the awakenKeepalive channel again as this channel must be
					// kept non-writable except at the point that the keepalive()
					// goroutine is waiting either to be awaken or shutdown.
					t.awakenKeepalive <- struct{}{}
				default:
				}
			}
			t.mu.Unlock()
			return sendPing, nil
		},
		onOrphaned: cleanup,
		wq:         s.wq,
	}
	firstTry := true
	var ch chan struct{}
	checkForStreamQuota := func(it interface{}) bool {
		if t.streamQuota <= 0 { // Can go negative if server decreases it.
			if firstTry {
				t.waitingStreams++
			}
			ch = t.streamsQuotaAvailable
			return false
		}
		if !firstTry {
			t.waitingStreams--
		}
		t.streamQuota--
		h := it.(*headerFrame)
		h.streamID = t.nextID
		t.nextID += 2
		s.id = h.streamID
		s.fc = &inFlow{limit: uint32(t.initialWindowSize)}
		if t.streamQuota > 0 && t.waitingStreams > 0 {
			select {
			case t.streamsQuotaAvailable <- struct{}{}:
			default:
			}
		}
		return true
	}
	for {
		success, err := t.controlBuf.executeAndPut(checkForStreamQuota, hdr)
		if err != nil {
			return nil, err
		}
		if success {
			break
		}
		firstTry = false
		select {
		case <-ch:
		case <-s.ctx.Done():
			return nil, ContextErr(s.ctx.Err())
		case <-t.goAway:
			return nil, errStreamDrain
		case <-t.ctx.Done():
			return nil, ErrConnClosing
		}
	}
	if t.statsHandler != nil {
		outHeader := &stats.OutHeader{
			Client:      true,
			FullMethod:  callHdr.Method,
			RemoteAddr:  t.remoteAddr,
			LocalAddr:   t.localAddr,
			Compression: callHdr.SendCompress,
		}
		t.statsHandler.HandleRPC(s.ctx, outHeader)
	}
	return s, nil
}

// CloseStream clears the footprint of a stream when the stream is not needed any more.
// This must not be executed in reader's goroutine.
func (t *http2Client) CloseStream(s *Stream, err error) {
	var (
		rst     bool
		rstCode http2.ErrCode
	)
	if err != nil {
		rst = true
		rstCode = http2.ErrCodeCancel
	}
<<<<<<< HEAD
	if err != nil {
		// notify in-flight streams, before the deletion
		s.write(recvMsg{err: err})
	}
	delete(t.activeStreams, s.id)
	if t.state == draining && len(t.activeStreams) == 0 {
		// The transport is draining and s is the last live stream on t.
		t.mu.Unlock()
		t.Close()
		return
	}
	t.mu.Unlock()
	// rstStream is true in case the stream is being closed at the client-side
	// and the server needs to be intimated about it by sending a RST_STREAM
	// frame.
	// To make sure this frame is written to the wire before the headers of the
	// next stream waiting for streamsQuota, we add to streamsQuota pool only
	// after having acquired the writableChan to send RST_STREAM out (look at
	// the controller() routine).
	var rstStream bool
	var rstError http2.ErrCode
	defer func() {
		// In case, the client doesn't have to send RST_STREAM to server
		// we can safely add back to streamsQuota pool now.
		if !rstStream {
			t.streamsQuota.add(1)
			return
		}
		t.controlBuf.put(&resetStream{s.id, rstError})
	}()
	s.mu.Lock()
	rstStream = s.rstStream
	rstError = s.rstError
	if s.state == streamDone {
		s.mu.Unlock()
		return
=======
	t.closeStream(s, err, rst, rstCode, nil, nil, false)
}

func (t *http2Client) closeStream(s *Stream, err error, rst bool, rstCode http2.ErrCode, st *status.Status, mdata map[string][]string, eosReceived bool) {
	// Set stream status to done.
	if s.swapState(streamDone) == streamDone {
		// If it was already done, return.
		return
	}
	// status and trailers can be updated here without any synchronization because the stream goroutine will
	// only read it after it sees an io.EOF error from read or write and we'll write those errors
	// only after updating this.
	s.status = st
	if len(mdata) > 0 {
		s.trailer = mdata
	}
	if err != nil {
		// This will unblock reads eventually.
		s.write(recvMsg{err: err})
>>>>>>> aa2d8583
	}
	// This will unblock write.
	close(s.done)
	// If headerChan isn't closed, then close it.
	if atomic.SwapUint32(&s.headerDone, 1) == 0 {
		close(s.headerChan)
	}
	cleanup := &cleanupStream{
		streamID: s.id,
		onWrite: func() {
			t.mu.Lock()
			if t.activeStreams != nil {
				delete(t.activeStreams, s.id)
			}
			t.mu.Unlock()
			if channelz.IsOn() {
				t.czmu.Lock()
				if eosReceived {
					t.streamsSucceeded++
				} else {
					t.streamsFailed++
				}
				t.czmu.Unlock()
			}
		},
		rst:     rst,
		rstCode: rstCode,
	}
	addBackStreamQuota := func(interface{}) bool {
		t.streamQuota++
		if t.streamQuota > 0 && t.waitingStreams > 0 {
			select {
			case t.streamsQuotaAvailable <- struct{}{}:
			default:
			}
		}
		return true
	}
	t.controlBuf.executeAndPut(addBackStreamQuota, cleanup)
}

// Close kicks off the shutdown process of the transport. This should be called
// only once on a transport. Once it is called, the transport should not be
// accessed any more.
func (t *http2Client) Close() error {
	t.mu.Lock()
	// Make sure we only Close once.
	if t.state == closing {
		t.mu.Unlock()
<<<<<<< HEAD
		return
	}
	t.state = closing
	t.mu.Unlock()
	t.cancel()
	err = t.conn.Close()
	t.mu.Lock()
=======
		return nil
	}
	t.state = closing
>>>>>>> aa2d8583
	streams := t.activeStreams
	t.activeStreams = nil
	t.mu.Unlock()
	t.controlBuf.finish()
	t.cancel()
	err := t.conn.Close()
	if channelz.IsOn() {
		channelz.RemoveEntry(t.channelzID)
	}
	// Notify all active streams.
	for _, s := range streams {
		t.closeStream(s, ErrConnClosing, false, http2.ErrCodeNo, nil, nil, false)
	}
	if t.statsHandler != nil {
		connEnd := &stats.ConnEnd{
			Client: true,
		}
		t.statsHandler.HandleConn(t.ctx, connEnd)
	}
	return err
}

// GracefulClose sets the state to draining, which prevents new streams from
// being created and causes the transport to be closed when the last active
// stream is closed.  If there are no active streams, the transport is closed
// immediately.  This does nothing if the transport is already draining or
// closing.
func (t *http2Client) GracefulClose() error {
	t.mu.Lock()
<<<<<<< HEAD
	switch t.state {
	case closing, draining:
=======
	// Make sure we move to draining only from active.
	if t.state == draining || t.state == closing {
>>>>>>> aa2d8583
		t.mu.Unlock()
		return nil
	}
	t.state = draining
	active := len(t.activeStreams)
	t.mu.Unlock()
	if active == 0 {
		return t.Close()
	}
	t.controlBuf.put(&incomingGoAway{})
	return nil
}

// Write formats the data into HTTP2 data frame(s) and sends it out. The caller
// should proceed only if Write returns nil.
func (t *http2Client) Write(s *Stream, hdr []byte, data []byte, opts *Options) error {
<<<<<<< HEAD
	select {
	case <-s.ctx.Done():
		return ContextErr(s.ctx.Err())
	case <-t.ctx.Done():
		return ErrConnClosing
	default:
	}

	if hdr == nil && data == nil && opts.Last {
		// stream.CloseSend uses this to send an empty frame with endStream=True
		t.controlBuf.put(&dataFrame{streamID: s.id, endStream: true, f: func() {}})
		return nil
	}
	// Add data to header frame so that we can equally distribute data across frames.
	emptyLen := http2MaxFrameLen - len(hdr)
	if emptyLen > len(data) {
		emptyLen = len(data)
	}
	hdr = append(hdr, data[:emptyLen]...)
	data = data[emptyLen:]
	for idx, r := range [][]byte{hdr, data} {
		for len(r) > 0 {
			size := http2MaxFrameLen
			// Wait until the stream has some quota to send the data.
			quotaChan, quotaVer := s.sendQuotaPool.acquireWithVersion()
			sq, err := wait(s.ctx, t.ctx, s.done, s.goAway, quotaChan)
			if err != nil {
				return err
			}
			// Wait until the transport has some quota to send the data.
			tq, err := wait(s.ctx, t.ctx, s.done, s.goAway, t.sendQuotaPool.acquire())
			if err != nil {
				return err
			}
			if sq < size {
				size = sq
			}
			if tq < size {
				size = tq
			}
			if size > len(r) {
				size = len(r)
			}
			p := r[:size]
			ps := len(p)
			if ps < tq {
				// Overbooked transport quota. Return it back.
				t.sendQuotaPool.add(tq - ps)
			}
			// Acquire local send quota to be able to write to the controlBuf.
			ltq, err := wait(s.ctx, t.ctx, s.done, s.goAway, s.localSendQuota.acquire())
			if err != nil {
				if _, ok := err.(ConnectionError); !ok {
					t.sendQuotaPool.add(ps)
				}
				return err
			}
			s.localSendQuota.add(ltq - ps) // It's ok if we make it negative.
			var endStream bool
			// See if this is the last frame to be written.
			if opts.Last {
				if len(r)-size == 0 { // No more data in r after this iteration.
					if idx == 0 { // We're writing data header.
						if len(data) == 0 { // There's no data to follow.
							endStream = true
						}
					} else { // We're writing data.
						endStream = true
					}
				}
			}
			success := func() {
				t.controlBuf.put(&dataFrame{streamID: s.id, endStream: endStream, d: p, f: func() { s.localSendQuota.add(ps) }})
				if ps < sq {
					s.sendQuotaPool.lockedAdd(sq - ps)
				}
				r = r[ps:]
			}
			failure := func() {
				s.sendQuotaPool.lockedAdd(sq)
			}
			if !s.sendQuotaPool.compareAndExecute(quotaVer, success, failure) {
				t.sendQuotaPool.add(ps)
				s.localSendQuota.add(ps)
			}
		}
	}
	if !opts.Last {
		return nil
=======
	if opts.Last {
		// If it's the last message, update stream state.
		if !s.compareAndSwapState(streamActive, streamWriteDone) {
			return errStreamDone
		}
	} else if s.getState() != streamActive {
		return errStreamDone
	}
	df := &dataFrame{
		streamID:  s.id,
		endStream: opts.Last,
	}
	if hdr != nil || data != nil { // If it's not an empty data frame.
		// Add some data to grpc message header so that we can equally
		// distribute bytes across frames.
		emptyLen := http2MaxFrameLen - len(hdr)
		if emptyLen > len(data) {
			emptyLen = len(data)
		}
		hdr = append(hdr, data[:emptyLen]...)
		data = data[emptyLen:]
		df.h, df.d = hdr, data
		// TODO(mmukhi): The above logic in this if can be moved to loopyWriter's data handler.
		if err := s.wq.get(int32(len(hdr) + len(data))); err != nil {
			return err
		}
>>>>>>> aa2d8583
	}
	return t.controlBuf.put(df)
}

func (t *http2Client) getStream(f http2.Frame) (*Stream, bool) {
	t.mu.Lock()
	defer t.mu.Unlock()
	s, ok := t.activeStreams[f.Header().StreamID]
	return s, ok
}

// adjustWindow sends out extra window update over the initial window size
// of stream if the application is requesting data larger in size than
// the window.
func (t *http2Client) adjustWindow(s *Stream, n uint32) {
<<<<<<< HEAD
	s.mu.Lock()
	defer s.mu.Unlock()
	if s.state == streamDone {
		return
	}
	if w := s.fc.maybeAdjust(n); w > 0 {
		// Piggyback connection's window update along.
		if cw := t.fc.resetPendingUpdate(); cw > 0 {
			t.controlBuf.put(&windowUpdate{0, cw})
		}
		t.controlBuf.put(&windowUpdate{s.id, w})
	}
}

// updateWindow adjusts the inbound quota for the stream and the transport.
// Window updates will deliver to the controller for sending when
// the cumulative quota exceeds the corresponding threshold.
=======
	if w := s.fc.maybeAdjust(n); w > 0 {
		t.controlBuf.put(&outgoingWindowUpdate{streamID: s.id, increment: w})
	}
}

// updateWindow adjusts the inbound quota for the stream.
// Window updates will be sent out when the cumulative quota
// exceeds the corresponding threshold.
>>>>>>> aa2d8583
func (t *http2Client) updateWindow(s *Stream, n uint32) {
	if w := s.fc.onRead(n); w > 0 {
		t.controlBuf.put(&outgoingWindowUpdate{streamID: s.id, increment: w})
	}
<<<<<<< HEAD
	if w := s.fc.onRead(n); w > 0 {
		if cw := t.fc.resetPendingUpdate(); cw > 0 {
			t.controlBuf.put(&windowUpdate{0, cw})
		}
		t.controlBuf.put(&windowUpdate{s.id, w})
=======
}

// updateFlowControl updates the incoming flow control windows
// for the transport and the stream based on the current bdp
// estimation.
func (t *http2Client) updateFlowControl(n uint32) {
	t.mu.Lock()
	for _, s := range t.activeStreams {
		s.fc.newLimit(n)
	}
	t.mu.Unlock()
	updateIWS := func(interface{}) bool {
		t.initialWindowSize = int32(n)
		return true
>>>>>>> aa2d8583
	}
	t.controlBuf.executeAndPut(updateIWS, &outgoingWindowUpdate{streamID: 0, increment: t.fc.newLimit(n)})
	t.controlBuf.put(&outgoingSettings{
		ss: []http2.Setting{
			{
				ID:  http2.SettingInitialWindowSize,
				Val: n,
			},
		},
	})
}

// updateFlowControl updates the incoming flow control windows
// for the transport and the stream based on the current bdp
// estimation.
func (t *http2Client) updateFlowControl(n uint32) {
	t.mu.Lock()
	for _, s := range t.activeStreams {
		s.fc.newLimit(n)
	}
	t.initialWindowSize = int32(n)
	t.mu.Unlock()
	t.controlBuf.put(&windowUpdate{0, t.fc.newLimit(n)})
	t.controlBuf.put(&settings{
		ack: false,
		ss: []http2.Setting{
			{
				ID:  http2.SettingInitialWindowSize,
				Val: uint32(n),
			},
		},
	})
}

func (t *http2Client) handleData(f *http2.DataFrame) {
	size := f.Header().Length
	var sendBDPPing bool
	if t.bdpEst != nil {
<<<<<<< HEAD
		sendBDPPing = t.bdpEst.add(uint32(size))
=======
		sendBDPPing = t.bdpEst.add(size)
>>>>>>> aa2d8583
	}
	// Decouple connection's flow control from application's read.
	// An update on connection's flow control should not depend on
	// whether user application has read the data or not. Such a
	// restriction is already imposed on the stream's flow control,
	// and therefore the sender will be blocked anyways.
	// Decoupling the connection flow control will prevent other
	// active(fast) streams from starving in presence of slow or
	// inactive streams.
	//
<<<<<<< HEAD
	// Furthermore, if a bdpPing is being sent out we can piggyback
	// connection's window update for the bytes we just received.
	if sendBDPPing {
		if size != 0 { // Could've been an empty data frame.
			t.controlBuf.put(&windowUpdate{0, uint32(size)})
		}
		t.controlBuf.put(bdpPing)
	} else {
		if err := t.fc.onData(uint32(size)); err != nil {
			t.Close()
			return
		}
		if w := t.fc.onRead(uint32(size)); w > 0 {
			t.controlBuf.put(&windowUpdate{0, w})
		}
=======
	if w := t.fc.onData(size); w > 0 {
		t.controlBuf.put(&outgoingWindowUpdate{
			streamID:  0,
			increment: w,
		})
	}
	if sendBDPPing {
		// Avoid excessive ping detection (e.g. in an L7 proxy)
		// by sending a window update prior to the BDP ping.

		if w := t.fc.reset(); w > 0 {
			t.controlBuf.put(&outgoingWindowUpdate{
				streamID:  0,
				increment: w,
			})
		}

		t.controlBuf.put(bdpPing)
>>>>>>> aa2d8583
	}
	// Select the right stream to dispatch.
	s, ok := t.getStream(f)
	if !ok {
		return
	}
	if size > 0 {
<<<<<<< HEAD
		s.mu.Lock()
		if s.state == streamDone {
			s.mu.Unlock()
			return
		}
		if err := s.fc.onData(uint32(size)); err != nil {
			s.rstStream = true
			s.rstError = http2.ErrCodeFlowControl
			s.finish(status.New(codes.Internal, err.Error()))
			s.mu.Unlock()
			s.write(recvMsg{err: io.EOF})
=======
		if err := s.fc.onData(size); err != nil {
			t.closeStream(s, io.EOF, true, http2.ErrCodeFlowControl, status.New(codes.Internal, err.Error()), nil, false)
>>>>>>> aa2d8583
			return
		}
		if f.Header().Flags.Has(http2.FlagDataPadded) {
			if w := s.fc.onRead(size - uint32(len(f.Data()))); w > 0 {
				t.controlBuf.put(&outgoingWindowUpdate{s.id, w})
			}
		}
		// TODO(bradfitz, zhaoq): A copy is required here because there is no
		// guarantee f.Data() is consumed before the arrival of next frame.
		// Can this copy be eliminated?
		if len(f.Data()) > 0 {
			data := make([]byte, len(f.Data()))
			copy(data, f.Data())
			s.write(recvMsg{data: data})
		}
	}
	// The server has closed the stream without sending trailers.  Record that
	// the read direction is closed, and set the status appropriately.
	if f.FrameHeader.Flags.Has(http2.FlagDataEndStream) {
		t.closeStream(s, io.EOF, false, http2.ErrCodeNo, status.New(codes.Internal, "server closed the stream without sending trailers"), nil, true)
	}
}

func (t *http2Client) handleRSTStream(f *http2.RSTStreamFrame) {
	s, ok := t.getStream(f)
	if !ok {
		return
	}
	if f.ErrCode == http2.ErrCodeRefusedStream {
		// The stream was unprocessed by the server.
		atomic.StoreUint32(&s.unprocessed, 1)
	}
	statusCode, ok := http2ErrConvTab[f.ErrCode]
	if !ok {
		warningf("transport: http2Client.handleRSTStream found no mapped gRPC status for the received http2 error %v", f.ErrCode)
		statusCode = codes.Unknown
	}
<<<<<<< HEAD
	s.finish(status.Newf(statusCode, "stream terminated by RST_STREAM with error code: %v", f.ErrCode))
	s.mu.Unlock()
	s.write(recvMsg{err: io.EOF})
=======
	t.closeStream(s, io.EOF, false, http2.ErrCodeNo, status.Newf(statusCode, "stream terminated by RST_STREAM with error code: %v", f.ErrCode), nil, false)
>>>>>>> aa2d8583
}

func (t *http2Client) handleSettings(f *http2.SettingsFrame, isFirst bool) {
	if f.IsAck() {
		return
	}
	var maxStreams *uint32
	var ss []http2.Setting
	f.ForeachSetting(func(s http2.Setting) error {
		if s.ID == http2.SettingMaxConcurrentStreams {
			maxStreams = new(uint32)
			*maxStreams = s.Val
			return nil
		}
		ss = append(ss, s)
		return nil
	})
	if isFirst && maxStreams == nil {
		maxStreams = new(uint32)
		*maxStreams = math.MaxUint32
	}
	sf := &incomingSettings{
		ss: ss,
	}
	if maxStreams == nil {
		t.controlBuf.put(sf)
		return
	}
	updateStreamQuota := func(interface{}) bool {
		delta := int64(*maxStreams) - int64(t.maxConcurrentStreams)
		t.maxConcurrentStreams = *maxStreams
		t.streamQuota += delta
		if delta > 0 && t.waitingStreams > 0 {
			close(t.streamsQuotaAvailable) // wake all of them up.
			t.streamsQuotaAvailable = make(chan struct{}, 1)
		}
		return true
	}
	t.controlBuf.executeAndPut(updateStreamQuota, sf)
}

func (t *http2Client) handlePing(f *http2.PingFrame) {
	if f.IsAck() {
		// Maybe it's a BDP ping.
		if t.bdpEst != nil {
			t.bdpEst.calculate(f.Data)
		}
		return
	}
	pingAck := &ping{ack: true}
	copy(pingAck.data[:], f.Data[:])
	t.controlBuf.put(pingAck)
}

func (t *http2Client) handleGoAway(f *http2.GoAwayFrame) {
	t.mu.Lock()
<<<<<<< HEAD
	if t.state != reachable && t.state != draining {
=======
	if t.state == closing {
>>>>>>> aa2d8583
		t.mu.Unlock()
		return
	}
	if f.ErrCode == http2.ErrCodeEnhanceYourCalm {
		infof("Client received GoAway with http2.ErrCodeEnhanceYourCalm.")
	}
	id := f.LastStreamID
	if id > 0 && id%2 != 1 {
		t.mu.Unlock()
		t.Close()
		return
	}
<<<<<<< HEAD
	// A client can receive multiple GoAways from server (look at https://github.com/grpc/grpc-go/issues/1387).
	// The idea is that the first GoAway will be sent with an ID of MaxInt32 and the second GoAway will be sent after an RTT delay
	// with the ID of the last stream the server will process.
	// Therefore, when we get the first GoAway we don't really close any streams. While in case of second GoAway we
	// close all streams created after the second GoAwayId. This way streams that were in-flight while the GoAway from server
	// was being sent don't get killed.
=======
	// A client can receive multiple GoAways from the server (see
	// https://github.com/grpc/grpc-go/issues/1387).  The idea is that the first
	// GoAway will be sent with an ID of MaxInt32 and the second GoAway will be
	// sent after an RTT delay with the ID of the last stream the server will
	// process.
	//
	// Therefore, when we get the first GoAway we don't necessarily close any
	// streams. While in case of second GoAway we close all streams created after
	// the GoAwayId. This way streams that were in-flight while the GoAway from
	// server was being sent don't get killed.
>>>>>>> aa2d8583
	select {
	case <-t.goAway: // t.goAway has been closed (i.e.,multiple GoAways).
		// If there are multiple GoAways the first one should always have an ID greater than the following ones.
		if id > t.prevGoAwayID {
			t.mu.Unlock()
			t.Close()
			return
		}
	default:
		t.setGoAwayReason(f)
		close(t.goAway)
		t.state = draining
<<<<<<< HEAD
=======
		t.controlBuf.put(&incomingGoAway{})
>>>>>>> aa2d8583
	}
	// All streams with IDs greater than the GoAwayId
	// and smaller than the previous GoAway ID should be killed.
	upperLimit := t.prevGoAwayID
	if upperLimit == 0 { // This is the first GoAway Frame.
		upperLimit = math.MaxUint32 // Kill all streams after the GoAway ID.
	}
	for streamID, stream := range t.activeStreams {
		if streamID > id && streamID <= upperLimit {
<<<<<<< HEAD
			close(stream.goAway)
=======
			// The stream was unprocessed by the server.
			atomic.StoreUint32(&stream.unprocessed, 1)
			t.closeStream(stream, errStreamDrain, false, http2.ErrCodeNo, statusGoAway, nil, false)
>>>>>>> aa2d8583
		}
	}
	t.prevGoAwayID = id
	active := len(t.activeStreams)
	t.mu.Unlock()
	if active == 0 {
		t.Close()
	}
}

// setGoAwayReason sets the value of t.goAwayReason based
// on the GoAway frame received.
// It expects a lock on transport's mutext to be held by
// the caller.
func (t *http2Client) setGoAwayReason(f *http2.GoAwayFrame) {
	t.goAwayReason = GoAwayNoReason
	switch f.ErrCode {
	case http2.ErrCodeEnhanceYourCalm:
		if string(f.DebugData()) == "too_many_pings" {
			t.goAwayReason = GoAwayTooManyPings
		}
	}
}

func (t *http2Client) GetGoAwayReason() GoAwayReason {
	t.mu.Lock()
	defer t.mu.Unlock()
	return t.goAwayReason
}

func (t *http2Client) handleWindowUpdate(f *http2.WindowUpdateFrame) {
	t.controlBuf.put(&incomingWindowUpdate{
		streamID:  f.Header().StreamID,
		increment: f.Increment,
	})
}

// operateHeaders takes action on the decoded headers.
func (t *http2Client) operateHeaders(frame *http2.MetaHeadersFrame) {
	s, ok := t.getStream(frame)
	if !ok {
		return
	}
<<<<<<< HEAD
	s.mu.Lock()
	s.bytesReceived = true
	s.mu.Unlock()
	var state decodeState
	if err := state.decodeResponseHeader(frame); err != nil {
		s.mu.Lock()
		if !s.headerDone {
			close(s.headerChan)
			s.headerDone = true
		}
		s.mu.Unlock()
		s.write(recvMsg{err: err})
=======
	atomic.StoreUint32(&s.bytesReceived, 1)
	var state decodeState
	if err := state.decodeResponseHeader(frame); err != nil {
		t.closeStream(s, err, true, http2.ErrCodeProtocol, nil, nil, false)
>>>>>>> aa2d8583
		// Something wrong. Stops reading even when there is remaining.
		return
	}

	endStream := frame.StreamEnded()
	var isHeader bool
	defer func() {
		if t.statsHandler != nil {
			if isHeader {
				inHeader := &stats.InHeader{
					Client:     true,
					WireLength: int(frame.Header().Length),
				}
				t.statsHandler.HandleRPC(s.ctx, inHeader)
			} else {
				inTrailer := &stats.InTrailer{
					Client:     true,
					WireLength: int(frame.Header().Length),
				}
				t.statsHandler.HandleRPC(s.ctx, inTrailer)
			}
		}
	}()
	// If headers haven't been received yet.
	if atomic.SwapUint32(&s.headerDone, 1) == 0 {
		if !endStream {
			// Headers frame is not actually a trailers-only frame.
			isHeader = true
			// These values can be set without any synchronization because
			// stream goroutine will read it only after seeing a closed
			// headerChan which we'll close after setting this.
			s.recvCompress = state.encoding
			if len(state.mdata) > 0 {
				s.header = state.mdata
			}
		}
		close(s.headerChan)
	}
	if !endStream {
		return
	}
	t.closeStream(s, io.EOF, false, http2.ErrCodeNo, state.status(), state.mdata, true)
}

// reader runs as a separate goroutine in charge of reading data from network
// connection.
//
// TODO(zhaoq): currently one reader per transport. Investigate whether this is
// optimal.
// TODO(zhaoq): Check the validity of the incoming frame sequence.
func (t *http2Client) reader() {
	defer close(t.readerDone)
	// Check the validity of server preface.
	frame, err := t.framer.fr.ReadFrame()
	if err != nil {
		t.Close()
		return
	}
	if t.keepaliveEnabled {
		atomic.CompareAndSwapUint32(&t.activity, 0, 1)
	}
	sf, ok := frame.(*http2.SettingsFrame)
	if !ok {
		t.Close()
		return
	}
	t.onSuccess()
	t.handleSettings(sf, true)

	// loop to keep reading incoming messages on this transport.
	for {
		frame, err := t.framer.fr.ReadFrame()
<<<<<<< HEAD
		atomic.CompareAndSwapUint32(&t.activity, 0, 1)
=======
		if t.keepaliveEnabled {
			atomic.CompareAndSwapUint32(&t.activity, 0, 1)
		}
>>>>>>> aa2d8583
		if err != nil {
			// Abort an active stream if the http2.Framer returns a
			// http2.StreamError. This can happen only if the server's response
			// is malformed http2.
			if se, ok := err.(http2.StreamError); ok {
				t.mu.Lock()
				s := t.activeStreams[se.StreamID]
				t.mu.Unlock()
				if s != nil {
					// use error detail to provide better err message
<<<<<<< HEAD
					handleMalformedHTTP2(s, streamErrorf(http2ErrConvTab[se.Code], "%v", t.framer.fr.ErrorDetail()))
=======
					t.closeStream(s, streamErrorf(http2ErrConvTab[se.Code], "%v", t.framer.fr.ErrorDetail()), true, http2.ErrCodeProtocol, nil, nil, false)
>>>>>>> aa2d8583
				}
				continue
			} else {
				// Transport error.
				t.Close()
				return
			}
		}
		switch frame := frame.(type) {
		case *http2.MetaHeadersFrame:
			t.operateHeaders(frame)
		case *http2.DataFrame:
			t.handleData(frame)
		case *http2.RSTStreamFrame:
			t.handleRSTStream(frame)
		case *http2.SettingsFrame:
			t.handleSettings(frame, false)
		case *http2.PingFrame:
			t.handlePing(frame)
		case *http2.GoAwayFrame:
			t.handleGoAway(frame)
		case *http2.WindowUpdateFrame:
			t.handleWindowUpdate(frame)
		default:
			errorf("transport: http2Client.reader got unhandled frame type %v.", frame)
<<<<<<< HEAD
		}
	}
}

func (t *http2Client) applySettings(ss []http2.Setting) {
	for _, s := range ss {
		switch s.ID {
		case http2.SettingMaxConcurrentStreams:
			// TODO(zhaoq): This is a hack to avoid significant refactoring of the
			// code to deal with the unrealistic int32 overflow. Probably will try
			// to find a better way to handle this later.
			if s.Val > math.MaxInt32 {
				s.Val = math.MaxInt32
			}
			t.mu.Lock()
			ms := t.maxStreams
			t.maxStreams = int(s.Val)
			t.mu.Unlock()
			t.streamsQuota.add(int(s.Val) - ms)
		case http2.SettingInitialWindowSize:
			t.mu.Lock()
			for _, stream := range t.activeStreams {
				// Adjust the sending quota for each stream.
				stream.sendQuotaPool.addAndUpdate(int(s.Val) - int(t.streamSendQuota))
			}
			t.streamSendQuota = s.Val
			t.mu.Unlock()
		}
	}
}

// TODO(mmukhi): A lot of this code(and code in other places in the tranpsort layer)
// is duplicated between the client and the server.
// The transport layer needs to be refactored to take care of this.
func (t *http2Client) itemHandler(i item) error {
	var err error
	switch i := i.(type) {
	case *dataFrame:
		err = t.framer.fr.WriteData(i.streamID, i.endStream, i.d)
		if err == nil {
			i.f()
		}
	case *headerFrame:
		t.hBuf.Reset()
		for _, f := range i.hf {
			t.hEnc.WriteField(f)
		}
		endHeaders := false
		first := true
		for !endHeaders {
			size := t.hBuf.Len()
			if size > http2MaxFrameLen {
				size = http2MaxFrameLen
			} else {
				endHeaders = true
			}
			if first {
				first = false
				err = t.framer.fr.WriteHeaders(http2.HeadersFrameParam{
					StreamID:      i.streamID,
					BlockFragment: t.hBuf.Next(size),
					EndStream:     i.endStream,
					EndHeaders:    endHeaders,
				})
			} else {
				err = t.framer.fr.WriteContinuation(
					i.streamID,
					endHeaders,
					t.hBuf.Next(size),
				)
			}
			if err != nil {
				return err
			}
=======
>>>>>>> aa2d8583
		}
	case *windowUpdate:
		err = t.framer.fr.WriteWindowUpdate(i.streamID, i.increment)
	case *settings:
		if i.ack {
			t.applySettings(i.ss)
			err = t.framer.fr.WriteSettingsAck()
		} else {
			err = t.framer.fr.WriteSettings(i.ss...)
		}
	case *resetStream:
		// If the server needs to be to intimated about stream closing,
		// then we need to make sure the RST_STREAM frame is written to
		// the wire before the headers of the next stream waiting on
		// streamQuota. We ensure this by adding to the streamsQuota pool
		// only after having acquired the writableChan to send RST_STREAM.
		err = t.framer.fr.WriteRSTStream(i.streamID, i.code)
		t.streamsQuota.add(1)
	case *flushIO:
		err = t.framer.writer.Flush()
	case *ping:
		if !i.ack {
			t.bdpEst.timesnap(i.data)
		}
		err = t.framer.fr.WritePing(i.ack, i.data)
	default:
		errorf("transport: http2Client.controller got unexpected item type %v\n", i)
	}
	return err
}

// keepalive running in a separate goroutune makes sure the connection is alive by sending pings.
func (t *http2Client) keepalive() {
	p := &ping{data: [8]byte{}}
	timer := time.NewTimer(t.kp.Time)
	for {
		select {
		case <-timer.C:
			if atomic.CompareAndSwapUint32(&t.activity, 1, 0) {
				timer.Reset(t.kp.Time)
				continue
			}
			// Check if keepalive should go dormant.
			t.mu.Lock()
			if len(t.activeStreams) < 1 && !t.kp.PermitWithoutStream {
				// Make awakenKeepalive writable.
				<-t.awakenKeepalive
				t.mu.Unlock()
				select {
				case <-t.awakenKeepalive:
					// If the control gets here a ping has been sent
					// need to reset the timer with keepalive.Timeout.
				case <-t.ctx.Done():
					return
				}
			} else {
				t.mu.Unlock()
				if channelz.IsOn() {
					t.czmu.Lock()
					t.kpCount++
					t.czmu.Unlock()
				}
				// Send ping.
				t.controlBuf.put(p)
			}

			// By the time control gets here a ping has been sent one way or the other.
			timer.Reset(t.kp.Timeout)
			select {
			case <-timer.C:
				if atomic.CompareAndSwapUint32(&t.activity, 1, 0) {
					timer.Reset(t.kp.Time)
					continue
				}
				t.Close()
				return
			case <-t.ctx.Done():
				if !timer.Stop() {
					<-timer.C
				}
				return
			}
		case <-t.ctx.Done():
			if !timer.Stop() {
				<-timer.C
			}
			return
		}
	}
}

func (t *http2Client) Error() <-chan struct{} {
	return t.ctx.Done()
}

func (t *http2Client) GoAway() <-chan struct{} {
	return t.goAway
<<<<<<< HEAD
=======
}

func (t *http2Client) ChannelzMetric() *channelz.SocketInternalMetric {
	t.czmu.RLock()
	s := channelz.SocketInternalMetric{
		StreamsStarted:                  t.streamsStarted,
		StreamsSucceeded:                t.streamsSucceeded,
		StreamsFailed:                   t.streamsFailed,
		MessagesSent:                    t.msgSent,
		MessagesReceived:                t.msgRecv,
		KeepAlivesSent:                  t.kpCount,
		LastLocalStreamCreatedTimestamp: t.lastStreamCreated,
		LastMessageSentTimestamp:        t.lastMsgSent,
		LastMessageReceivedTimestamp:    t.lastMsgRecv,
		LocalFlowControlWindow:          int64(t.fc.getSize()),
		//socket options
		LocalAddr:  t.localAddr,
		RemoteAddr: t.remoteAddr,
		// Security
		// RemoteName :
	}
	t.czmu.RUnlock()
	s.RemoteFlowControlWindow = t.getOutFlowWindow()
	return &s
}

func (t *http2Client) IncrMsgSent() {
	t.czmu.Lock()
	t.msgSent++
	t.lastMsgSent = time.Now()
	t.czmu.Unlock()
}

func (t *http2Client) IncrMsgRecv() {
	t.czmu.Lock()
	t.msgRecv++
	t.lastMsgRecv = time.Now()
	t.czmu.Unlock()
}

func (t *http2Client) getOutFlowWindow() int64 {
	resp := make(chan uint32, 1)
	timer := time.NewTimer(time.Second)
	defer timer.Stop()
	t.controlBuf.put(&outFlowControlSizeRequest{resp})
	select {
	case sz := <-resp:
		return int64(sz)
	case <-t.ctxDone:
		return -1
	case <-timer.C:
		return -2
	}
>>>>>>> aa2d8583
}<|MERGE_RESOLUTION|>--- conflicted
+++ resolved
@@ -33,10 +33,7 @@
 
 	"google.golang.org/grpc/codes"
 	"google.golang.org/grpc/credentials"
-<<<<<<< HEAD
-=======
 	"google.golang.org/grpc/internal/channelz"
->>>>>>> aa2d8583
 	"google.golang.org/grpc/keepalive"
 	"google.golang.org/grpc/metadata"
 	"google.golang.org/grpc/peer"
@@ -48,11 +45,7 @@
 type http2Client struct {
 	ctx        context.Context
 	cancel     context.CancelFunc
-<<<<<<< HEAD
-	target     string // server name/addr
-=======
 	ctxDone    <-chan struct{} // Cache the ctx.Done() chan.
->>>>>>> aa2d8583
 	userAgent  string
 	md         interface{}
 	conn       net.Conn // underlying communication channel
@@ -61,11 +54,8 @@
 	localAddr  net.Addr
 	authInfo   credentials.AuthInfo // auth info about the connection
 
-<<<<<<< HEAD
-=======
 	readerDone chan struct{} // sync point to enable testing.
 	writerDone chan struct{} // sync point to enable testing.
->>>>>>> aa2d8583
 	// goAway is closed to notify the upper layer (i.e., addrConn.transportMonitor)
 	// that the server sent GoAway on this transport.
 	goAway chan struct{}
@@ -76,16 +66,7 @@
 	// controlBuf delivers all the control related tasks (e.g., window
 	// updates, reset streams, and various settings) to the controller.
 	controlBuf *controlBuffer
-<<<<<<< HEAD
-	fc         *inFlow
-	// sendQuotaPool provides flow control to outbound message.
-	sendQuotaPool *quotaPool
-	// streamsQuota limits the max number of concurrent streams.
-	streamsQuota *quotaPool
-
-=======
 	fc         *trInFlow
->>>>>>> aa2d8583
 	// The scheme used: https if TLS is on, http otherwise.
 	scheme string
 
@@ -103,18 +84,6 @@
 
 	initialWindowSize int32
 
-<<<<<<< HEAD
-	bdpEst          *bdpEstimator
-	outQuotaVersion uint32
-
-	mu            sync.Mutex     // guard the following variables
-	state         transportState // the state of underlying connection
-	activeStreams map[uint32]*Stream
-	// The max number of concurrent streams
-	maxStreams int
-	// the per-stream outbound flow control window size set by the peer.
-	streamSendQuota uint32
-=======
 	bdpEst *bdpEstimator
 	// onSuccess is a callback that client transport calls upon
 	// receiving server preface to signal that a succefull HTTP2
@@ -130,7 +99,6 @@
 	mu            sync.Mutex // guard the following variables
 	state         transportState
 	activeStreams map[uint32]*Stream
->>>>>>> aa2d8583
 	// prevGoAway ID records the Last-Stream-ID in the previous GOAway frame.
 	prevGoAwayID uint32
 	// goAwayReason records the http2.ErrCode and debug data received with the
@@ -180,25 +148,12 @@
 // newHTTP2Client constructs a connected ClientTransport to addr based on HTTP2
 // and starts to receive messages on it. Non-nil error returns if construction
 // fails.
-<<<<<<< HEAD
-func newHTTP2Client(ctx context.Context, addr TargetInfo, opts ConnectOptions, timeout time.Duration) (_ ClientTransport, err error) {
-	scheme := "http"
-	ctx, cancel := context.WithCancel(ctx)
-	connectCtx, connectCancel := context.WithTimeout(ctx, timeout)
-	defer func() {
-		if err != nil {
-			cancel()
-			// Don't call connectCancel in success path due to a race in Go 1.6:
-			// https://github.com/golang/go/issues/15078.
-			connectCancel()
-=======
 func newHTTP2Client(connectCtx, ctx context.Context, addr TargetInfo, opts ConnectOptions, onSuccess func()) (_ ClientTransport, err error) {
 	scheme := "http"
 	ctx, cancel := context.WithCancel(ctx)
 	defer func() {
 		if err != nil {
 			cancel()
->>>>>>> aa2d8583
 		}
 	}()
 
@@ -221,18 +176,9 @@
 	)
 	if creds := opts.TransportCredentials; creds != nil {
 		scheme = "https"
-<<<<<<< HEAD
-		conn, authInfo, err = creds.ClientHandshake(connectCtx, addr.Addr, conn)
-		if err != nil {
-			// Credentials handshake errors are typically considered permanent
-			// to avoid retrying on e.g. bad certificates.
-			temp := isTemporary(err)
-			return nil, connectionErrorf(temp, err, "transport: authentication handshake failed: %v", err)
-=======
 		conn, authInfo, err = creds.ClientHandshake(connectCtx, addr.Authority, conn)
 		if err != nil {
 			return nil, connectionErrorf(isTemporary(err), err, "transport: authentication handshake failed: %v", err)
->>>>>>> aa2d8583
 		}
 		isSecure = true
 	}
@@ -250,10 +196,6 @@
 		icwz = opts.InitialConnWindowSize
 		dynamicWindow = false
 	}
-<<<<<<< HEAD
-	var buf bytes.Buffer
-=======
->>>>>>> aa2d8583
 	writeBufSize := defaultWriteBufSize
 	if opts.WriteBufferSize > 0 {
 		writeBufSize = opts.WriteBufferSize
@@ -263,39 +205,6 @@
 		readBufSize = opts.ReadBufferSize
 	}
 	t := &http2Client{
-<<<<<<< HEAD
-		ctx:        ctx,
-		cancel:     cancel,
-		target:     addr.Addr,
-		userAgent:  opts.UserAgent,
-		md:         addr.Metadata,
-		conn:       conn,
-		remoteAddr: conn.RemoteAddr(),
-		localAddr:  conn.LocalAddr(),
-		authInfo:   authInfo,
-		// The client initiated stream id is odd starting from 1.
-		nextID:            1,
-		goAway:            make(chan struct{}),
-		awakenKeepalive:   make(chan struct{}, 1),
-		hBuf:              &buf,
-		hEnc:              hpack.NewEncoder(&buf),
-		framer:            newFramer(conn, writeBufSize, readBufSize),
-		controlBuf:        newControlBuffer(),
-		fc:                &inFlow{limit: uint32(icwz)},
-		sendQuotaPool:     newQuotaPool(defaultWindowSize),
-		scheme:            scheme,
-		state:             reachable,
-		activeStreams:     make(map[uint32]*Stream),
-		isSecure:          isSecure,
-		creds:             opts.PerRPCCredentials,
-		maxStreams:        defaultMaxStreamsClient,
-		streamsQuota:      newQuotaPool(defaultMaxStreamsClient),
-		streamSendQuota:   defaultWindowSize,
-		kp:                kp,
-		statsHandler:      opts.StatsHandler,
-		initialWindowSize: initialWindowSize,
-	}
-=======
 		ctx:                   ctx,
 		ctxDone:               ctx.Done(), // Cache Done chan.
 		cancel:                cancel,
@@ -325,7 +234,6 @@
 		streamsQuotaAvailable: make(chan struct{}, 1),
 	}
 	t.controlBuf = newControlBuffer(t.ctxDone)
->>>>>>> aa2d8583
 	if opts.InitialWindowSize >= defaultWindowSize {
 		t.initialWindowSize = opts.InitialWindowSize
 		dynamicWindow = false
@@ -391,14 +299,6 @@
 	}
 	t.framer.writer.Flush()
 	go func() {
-<<<<<<< HEAD
-		loopyWriter(t.ctx, t.controlBuf, t.itemHandler)
-		t.Close()
-	}()
-	if t.kp.Time != infinity {
-		go t.keepalive()
-	}
-=======
 		t.loopy = newLoopyWriter(clientSide, t.framer, t.controlBuf, t.bdpEst)
 		err := t.loopy.run()
 		if err != nil {
@@ -411,27 +311,12 @@
 		}
 		close(t.writerDone)
 	}()
->>>>>>> aa2d8583
 	return t, nil
 }
 
 func (t *http2Client) newStream(ctx context.Context, callHdr *CallHdr) *Stream {
 	// TODO(zhaoq): Handle uint32 overflow of Stream.id.
 	s := &Stream{
-<<<<<<< HEAD
-		id:             t.nextID,
-		done:           make(chan struct{}),
-		goAway:         make(chan struct{}),
-		method:         callHdr.Method,
-		sendCompress:   callHdr.SendCompress,
-		buf:            newRecvBuffer(),
-		fc:             &inFlow{limit: uint32(t.initialWindowSize)},
-		sendQuotaPool:  newQuotaPool(int(t.streamSendQuota)),
-		localSendQuota: newQuotaPool(defaultLocalSendQuota),
-		headerChan:     make(chan struct{}),
-	}
-	t.nextID += 2
-=======
 		done:           make(chan struct{}),
 		method:         callHdr.Method,
 		sendCompress:   callHdr.SendCompress,
@@ -440,7 +325,6 @@
 		contentSubtype: callHdr.ContentSubtype,
 	}
 	s.wq = newWriteQuota(defaultWriteQuota, s.done)
->>>>>>> aa2d8583
 	s.requestRead = func(n int) {
 		t.adjustWindow(s, uint32(n))
 	}
@@ -450,21 +334,14 @@
 	s.ctx = ctx
 	s.trReader = &transportReader{
 		reader: &recvBufferReader{
-<<<<<<< HEAD
-			ctx:    s.ctx,
-			goAway: s.goAway,
-			recv:   s.buf,
-=======
 			ctx:     s.ctx,
 			ctxDone: s.ctx.Done(),
 			recv:    s.buf,
->>>>>>> aa2d8583
 		},
 		windowHandler: func(n int) {
 			t.updateWindow(s, uint32(n))
 		},
 	}
-
 	return s
 }
 
@@ -476,76 +353,6 @@
 	if t.authInfo != nil {
 		pr.AuthInfo = t.authInfo
 	}
-<<<<<<< HEAD
-	ctx = peer.NewContext(ctx, pr)
-	var (
-		authData = make(map[string]string)
-		audience string
-	)
-	// Create an audience string only if needed.
-	if len(t.creds) > 0 || callHdr.Creds != nil {
-		// Construct URI required to get auth request metadata.
-		// Omit port if it is the default one.
-		host := strings.TrimSuffix(callHdr.Host, ":443")
-		pos := strings.LastIndex(callHdr.Method, "/")
-		if pos == -1 {
-			pos = len(callHdr.Method)
-		}
-		audience = "https://" + host + callHdr.Method[:pos]
-	}
-	for _, c := range t.creds {
-		data, err := c.GetRequestMetadata(ctx, audience)
-		if err != nil {
-			return nil, streamErrorf(codes.Internal, "transport: %v", err)
-		}
-		for k, v := range data {
-			// Capital header names are illegal in HTTP/2.
-			k = strings.ToLower(k)
-			authData[k] = v
-		}
-	}
-	callAuthData := map[string]string{}
-	// Check if credentials.PerRPCCredentials were provided via call options.
-	// Note: if these credentials are provided both via dial options and call
-	// options, then both sets of credentials will be applied.
-	if callCreds := callHdr.Creds; callCreds != nil {
-		if !t.isSecure && callCreds.RequireTransportSecurity() {
-			return nil, streamErrorf(codes.Unauthenticated, "transport: cannot send secure credentials on an insecure connection")
-		}
-		data, err := callCreds.GetRequestMetadata(ctx, audience)
-		if err != nil {
-			return nil, streamErrorf(codes.Internal, "transport: %v", err)
-		}
-		for k, v := range data {
-			// Capital header names are illegal in HTTP/2
-			k = strings.ToLower(k)
-			callAuthData[k] = v
-		}
-	}
-	t.mu.Lock()
-	if t.activeStreams == nil {
-		t.mu.Unlock()
-		return nil, ErrConnClosing
-	}
-	if t.state == draining {
-		t.mu.Unlock()
-		return nil, ErrStreamDrain
-	}
-	if t.state != reachable {
-		t.mu.Unlock()
-		return nil, ErrConnClosing
-	}
-	t.mu.Unlock()
-	sq, err := wait(ctx, t.ctx, nil, nil, t.streamsQuota.acquire())
-	if err != nil {
-		return nil, err
-	}
-	// Returns the quota balance back.
-	if sq > 1 {
-		t.streamsQuota.add(sq - 1)
-	}
-	// TODO(mmukhi): Benchmark if the perfomance gets better if count the metadata and other header fields
-=======
 	return pr
 }
 
@@ -560,7 +367,6 @@
 		return nil, err
 	}
 	// TODO(mmukhi): Benchmark if the performance gets better if count the metadata and other header fields
->>>>>>> aa2d8583
 	// first and create a slice of that exact size.
 	// Make the slice of certain predictable size to reduce allocations made by append.
 	hfLen := 7 // :method, :scheme, :path, :authority, content-type, user-agent, te
@@ -570,11 +376,7 @@
 	headerFields = append(headerFields, hpack.HeaderField{Name: ":scheme", Value: t.scheme})
 	headerFields = append(headerFields, hpack.HeaderField{Name: ":path", Value: callHdr.Method})
 	headerFields = append(headerFields, hpack.HeaderField{Name: ":authority", Value: callHdr.Host})
-<<<<<<< HEAD
-	headerFields = append(headerFields, hpack.HeaderField{Name: "content-type", Value: "application/grpc"})
-=======
 	headerFields = append(headerFields, hpack.HeaderField{Name: "content-type", Value: contentType(callHdr.ContentSubtype)})
->>>>>>> aa2d8583
 	headerFields = append(headerFields, hpack.HeaderField{Name: "user-agent", Value: t.userAgent})
 	headerFields = append(headerFields, hpack.HeaderField{Name: "te", Value: "trailers"})
 
@@ -589,19 +391,6 @@
 	}
 	for k, v := range authData {
 		headerFields = append(headerFields, hpack.HeaderField{Name: k, Value: encodeMetadataHeader(k, v)})
-<<<<<<< HEAD
-	}
-	for k, v := range callAuthData {
-		headerFields = append(headerFields, hpack.HeaderField{Name: k, Value: encodeMetadataHeader(k, v)})
-	}
-	if b := stats.OutgoingTags(ctx); b != nil {
-		headerFields = append(headerFields, hpack.HeaderField{Name: "grpc-tags-bin", Value: encodeBinHeader(b)})
-	}
-	if b := stats.OutgoingTrace(ctx); b != nil {
-		headerFields = append(headerFields, hpack.HeaderField{Name: "grpc-trace-bin", Value: encodeBinHeader(b)})
-	}
-	if md, ok := metadata.FromOutgoingContext(ctx); ok {
-=======
 	}
 	for k, v := range callAuthData {
 		headerFields = append(headerFields, hpack.HeaderField{Name: k, Value: encodeMetadataHeader(k, v)})
@@ -628,7 +417,6 @@
 				headerFields = append(headerFields, hpack.HeaderField{Name: strings.ToLower(k), Value: encodeMetadataHeader(k, v)})
 			}
 		}
->>>>>>> aa2d8583
 		for k, vv := range md {
 			// HTTP doesn't allow you to set pseudoheaders after non pseudoheaders were set.
 			if isReservedHeader(k) {
@@ -649,43 +437,6 @@
 			}
 		}
 	}
-<<<<<<< HEAD
-	t.mu.Lock()
-	if t.state == draining {
-		t.mu.Unlock()
-		t.streamsQuota.add(1)
-		return nil, ErrStreamDrain
-	}
-	if t.state != reachable {
-		t.mu.Unlock()
-		return nil, ErrConnClosing
-	}
-	s := t.newStream(ctx, callHdr)
-	t.activeStreams[s.id] = s
-	// If the number of active streams change from 0 to 1, then check if keepalive
-	// has gone dormant. If so, wake it up.
-	if len(t.activeStreams) == 1 {
-		select {
-		case t.awakenKeepalive <- struct{}{}:
-			t.controlBuf.put(&ping{data: [8]byte{}})
-			// Fill the awakenKeepalive channel again as this channel must be
-			// kept non-writable except at the point that the keepalive()
-			// goroutine is waiting either to be awaken or shutdown.
-			t.awakenKeepalive <- struct{}{}
-		default:
-		}
-	}
-	t.controlBuf.put(&headerFrame{
-		streamID:  s.id,
-		hf:        headerFields,
-		endStream: false,
-	})
-	t.mu.Unlock()
-
-	s.mu.Lock()
-	s.bytesSent = true
-	s.mu.Unlock()
-=======
 	return headerFields, nil
 }
 
@@ -768,7 +519,6 @@
 		if atomic.SwapUint32(&s.headerDone, 1) == 0 {
 			close(s.headerChan)
 		}
->>>>>>> aa2d8583
 
 	}
 	hdr := &headerFrame{
@@ -883,44 +633,6 @@
 		rst = true
 		rstCode = http2.ErrCodeCancel
 	}
-<<<<<<< HEAD
-	if err != nil {
-		// notify in-flight streams, before the deletion
-		s.write(recvMsg{err: err})
-	}
-	delete(t.activeStreams, s.id)
-	if t.state == draining && len(t.activeStreams) == 0 {
-		// The transport is draining and s is the last live stream on t.
-		t.mu.Unlock()
-		t.Close()
-		return
-	}
-	t.mu.Unlock()
-	// rstStream is true in case the stream is being closed at the client-side
-	// and the server needs to be intimated about it by sending a RST_STREAM
-	// frame.
-	// To make sure this frame is written to the wire before the headers of the
-	// next stream waiting for streamsQuota, we add to streamsQuota pool only
-	// after having acquired the writableChan to send RST_STREAM out (look at
-	// the controller() routine).
-	var rstStream bool
-	var rstError http2.ErrCode
-	defer func() {
-		// In case, the client doesn't have to send RST_STREAM to server
-		// we can safely add back to streamsQuota pool now.
-		if !rstStream {
-			t.streamsQuota.add(1)
-			return
-		}
-		t.controlBuf.put(&resetStream{s.id, rstError})
-	}()
-	s.mu.Lock()
-	rstStream = s.rstStream
-	rstError = s.rstError
-	if s.state == streamDone {
-		s.mu.Unlock()
-		return
-=======
 	t.closeStream(s, err, rst, rstCode, nil, nil, false)
 }
 
@@ -940,7 +652,6 @@
 	if err != nil {
 		// This will unblock reads eventually.
 		s.write(recvMsg{err: err})
->>>>>>> aa2d8583
 	}
 	// This will unblock write.
 	close(s.done)
@@ -990,19 +701,9 @@
 	// Make sure we only Close once.
 	if t.state == closing {
 		t.mu.Unlock()
-<<<<<<< HEAD
-		return
+		return nil
 	}
 	t.state = closing
-	t.mu.Unlock()
-	t.cancel()
-	err = t.conn.Close()
-	t.mu.Lock()
-=======
-		return nil
-	}
-	t.state = closing
->>>>>>> aa2d8583
 	streams := t.activeStreams
 	t.activeStreams = nil
 	t.mu.Unlock()
@@ -1032,13 +733,8 @@
 // closing.
 func (t *http2Client) GracefulClose() error {
 	t.mu.Lock()
-<<<<<<< HEAD
-	switch t.state {
-	case closing, draining:
-=======
 	// Make sure we move to draining only from active.
 	if t.state == draining || t.state == closing {
->>>>>>> aa2d8583
 		t.mu.Unlock()
 		return nil
 	}
@@ -1055,97 +751,6 @@
 // Write formats the data into HTTP2 data frame(s) and sends it out. The caller
 // should proceed only if Write returns nil.
 func (t *http2Client) Write(s *Stream, hdr []byte, data []byte, opts *Options) error {
-<<<<<<< HEAD
-	select {
-	case <-s.ctx.Done():
-		return ContextErr(s.ctx.Err())
-	case <-t.ctx.Done():
-		return ErrConnClosing
-	default:
-	}
-
-	if hdr == nil && data == nil && opts.Last {
-		// stream.CloseSend uses this to send an empty frame with endStream=True
-		t.controlBuf.put(&dataFrame{streamID: s.id, endStream: true, f: func() {}})
-		return nil
-	}
-	// Add data to header frame so that we can equally distribute data across frames.
-	emptyLen := http2MaxFrameLen - len(hdr)
-	if emptyLen > len(data) {
-		emptyLen = len(data)
-	}
-	hdr = append(hdr, data[:emptyLen]...)
-	data = data[emptyLen:]
-	for idx, r := range [][]byte{hdr, data} {
-		for len(r) > 0 {
-			size := http2MaxFrameLen
-			// Wait until the stream has some quota to send the data.
-			quotaChan, quotaVer := s.sendQuotaPool.acquireWithVersion()
-			sq, err := wait(s.ctx, t.ctx, s.done, s.goAway, quotaChan)
-			if err != nil {
-				return err
-			}
-			// Wait until the transport has some quota to send the data.
-			tq, err := wait(s.ctx, t.ctx, s.done, s.goAway, t.sendQuotaPool.acquire())
-			if err != nil {
-				return err
-			}
-			if sq < size {
-				size = sq
-			}
-			if tq < size {
-				size = tq
-			}
-			if size > len(r) {
-				size = len(r)
-			}
-			p := r[:size]
-			ps := len(p)
-			if ps < tq {
-				// Overbooked transport quota. Return it back.
-				t.sendQuotaPool.add(tq - ps)
-			}
-			// Acquire local send quota to be able to write to the controlBuf.
-			ltq, err := wait(s.ctx, t.ctx, s.done, s.goAway, s.localSendQuota.acquire())
-			if err != nil {
-				if _, ok := err.(ConnectionError); !ok {
-					t.sendQuotaPool.add(ps)
-				}
-				return err
-			}
-			s.localSendQuota.add(ltq - ps) // It's ok if we make it negative.
-			var endStream bool
-			// See if this is the last frame to be written.
-			if opts.Last {
-				if len(r)-size == 0 { // No more data in r after this iteration.
-					if idx == 0 { // We're writing data header.
-						if len(data) == 0 { // There's no data to follow.
-							endStream = true
-						}
-					} else { // We're writing data.
-						endStream = true
-					}
-				}
-			}
-			success := func() {
-				t.controlBuf.put(&dataFrame{streamID: s.id, endStream: endStream, d: p, f: func() { s.localSendQuota.add(ps) }})
-				if ps < sq {
-					s.sendQuotaPool.lockedAdd(sq - ps)
-				}
-				r = r[ps:]
-			}
-			failure := func() {
-				s.sendQuotaPool.lockedAdd(sq)
-			}
-			if !s.sendQuotaPool.compareAndExecute(quotaVer, success, failure) {
-				t.sendQuotaPool.add(ps)
-				s.localSendQuota.add(ps)
-			}
-		}
-	}
-	if !opts.Last {
-		return nil
-=======
 	if opts.Last {
 		// If it's the last message, update stream state.
 		if !s.compareAndSwapState(streamActive, streamWriteDone) {
@@ -1172,7 +777,6 @@
 		if err := s.wq.get(int32(len(hdr) + len(data))); err != nil {
 			return err
 		}
->>>>>>> aa2d8583
 	}
 	return t.controlBuf.put(df)
 }
@@ -1188,25 +792,6 @@
 // of stream if the application is requesting data larger in size than
 // the window.
 func (t *http2Client) adjustWindow(s *Stream, n uint32) {
-<<<<<<< HEAD
-	s.mu.Lock()
-	defer s.mu.Unlock()
-	if s.state == streamDone {
-		return
-	}
-	if w := s.fc.maybeAdjust(n); w > 0 {
-		// Piggyback connection's window update along.
-		if cw := t.fc.resetPendingUpdate(); cw > 0 {
-			t.controlBuf.put(&windowUpdate{0, cw})
-		}
-		t.controlBuf.put(&windowUpdate{s.id, w})
-	}
-}
-
-// updateWindow adjusts the inbound quota for the stream and the transport.
-// Window updates will deliver to the controller for sending when
-// the cumulative quota exceeds the corresponding threshold.
-=======
 	if w := s.fc.maybeAdjust(n); w > 0 {
 		t.controlBuf.put(&outgoingWindowUpdate{streamID: s.id, increment: w})
 	}
@@ -1215,18 +800,10 @@
 // updateWindow adjusts the inbound quota for the stream.
 // Window updates will be sent out when the cumulative quota
 // exceeds the corresponding threshold.
->>>>>>> aa2d8583
 func (t *http2Client) updateWindow(s *Stream, n uint32) {
 	if w := s.fc.onRead(n); w > 0 {
 		t.controlBuf.put(&outgoingWindowUpdate{streamID: s.id, increment: w})
 	}
-<<<<<<< HEAD
-	if w := s.fc.onRead(n); w > 0 {
-		if cw := t.fc.resetPendingUpdate(); cw > 0 {
-			t.controlBuf.put(&windowUpdate{0, cw})
-		}
-		t.controlBuf.put(&windowUpdate{s.id, w})
-=======
 }
 
 // updateFlowControl updates the incoming flow control windows
@@ -1241,7 +818,6 @@
 	updateIWS := func(interface{}) bool {
 		t.initialWindowSize = int32(n)
 		return true
->>>>>>> aa2d8583
 	}
 	t.controlBuf.executeAndPut(updateIWS, &outgoingWindowUpdate{streamID: 0, increment: t.fc.newLimit(n)})
 	t.controlBuf.put(&outgoingSettings{
@@ -1254,37 +830,11 @@
 	})
 }
 
-// updateFlowControl updates the incoming flow control windows
-// for the transport and the stream based on the current bdp
-// estimation.
-func (t *http2Client) updateFlowControl(n uint32) {
-	t.mu.Lock()
-	for _, s := range t.activeStreams {
-		s.fc.newLimit(n)
-	}
-	t.initialWindowSize = int32(n)
-	t.mu.Unlock()
-	t.controlBuf.put(&windowUpdate{0, t.fc.newLimit(n)})
-	t.controlBuf.put(&settings{
-		ack: false,
-		ss: []http2.Setting{
-			{
-				ID:  http2.SettingInitialWindowSize,
-				Val: uint32(n),
-			},
-		},
-	})
-}
-
 func (t *http2Client) handleData(f *http2.DataFrame) {
 	size := f.Header().Length
 	var sendBDPPing bool
 	if t.bdpEst != nil {
-<<<<<<< HEAD
-		sendBDPPing = t.bdpEst.add(uint32(size))
-=======
 		sendBDPPing = t.bdpEst.add(size)
->>>>>>> aa2d8583
 	}
 	// Decouple connection's flow control from application's read.
 	// An update on connection's flow control should not depend on
@@ -1295,23 +845,6 @@
 	// active(fast) streams from starving in presence of slow or
 	// inactive streams.
 	//
-<<<<<<< HEAD
-	// Furthermore, if a bdpPing is being sent out we can piggyback
-	// connection's window update for the bytes we just received.
-	if sendBDPPing {
-		if size != 0 { // Could've been an empty data frame.
-			t.controlBuf.put(&windowUpdate{0, uint32(size)})
-		}
-		t.controlBuf.put(bdpPing)
-	} else {
-		if err := t.fc.onData(uint32(size)); err != nil {
-			t.Close()
-			return
-		}
-		if w := t.fc.onRead(uint32(size)); w > 0 {
-			t.controlBuf.put(&windowUpdate{0, w})
-		}
-=======
 	if w := t.fc.onData(size); w > 0 {
 		t.controlBuf.put(&outgoingWindowUpdate{
 			streamID:  0,
@@ -1330,7 +863,6 @@
 		}
 
 		t.controlBuf.put(bdpPing)
->>>>>>> aa2d8583
 	}
 	// Select the right stream to dispatch.
 	s, ok := t.getStream(f)
@@ -1338,22 +870,8 @@
 		return
 	}
 	if size > 0 {
-<<<<<<< HEAD
-		s.mu.Lock()
-		if s.state == streamDone {
-			s.mu.Unlock()
-			return
-		}
-		if err := s.fc.onData(uint32(size)); err != nil {
-			s.rstStream = true
-			s.rstError = http2.ErrCodeFlowControl
-			s.finish(status.New(codes.Internal, err.Error()))
-			s.mu.Unlock()
-			s.write(recvMsg{err: io.EOF})
-=======
 		if err := s.fc.onData(size); err != nil {
 			t.closeStream(s, io.EOF, true, http2.ErrCodeFlowControl, status.New(codes.Internal, err.Error()), nil, false)
->>>>>>> aa2d8583
 			return
 		}
 		if f.Header().Flags.Has(http2.FlagDataPadded) {
@@ -1391,13 +909,7 @@
 		warningf("transport: http2Client.handleRSTStream found no mapped gRPC status for the received http2 error %v", f.ErrCode)
 		statusCode = codes.Unknown
 	}
-<<<<<<< HEAD
-	s.finish(status.Newf(statusCode, "stream terminated by RST_STREAM with error code: %v", f.ErrCode))
-	s.mu.Unlock()
-	s.write(recvMsg{err: io.EOF})
-=======
 	t.closeStream(s, io.EOF, false, http2.ErrCodeNo, status.Newf(statusCode, "stream terminated by RST_STREAM with error code: %v", f.ErrCode), nil, false)
->>>>>>> aa2d8583
 }
 
 func (t *http2Client) handleSettings(f *http2.SettingsFrame, isFirst bool) {
@@ -1454,11 +966,7 @@
 
 func (t *http2Client) handleGoAway(f *http2.GoAwayFrame) {
 	t.mu.Lock()
-<<<<<<< HEAD
-	if t.state != reachable && t.state != draining {
-=======
 	if t.state == closing {
->>>>>>> aa2d8583
 		t.mu.Unlock()
 		return
 	}
@@ -1471,14 +979,6 @@
 		t.Close()
 		return
 	}
-<<<<<<< HEAD
-	// A client can receive multiple GoAways from server (look at https://github.com/grpc/grpc-go/issues/1387).
-	// The idea is that the first GoAway will be sent with an ID of MaxInt32 and the second GoAway will be sent after an RTT delay
-	// with the ID of the last stream the server will process.
-	// Therefore, when we get the first GoAway we don't really close any streams. While in case of second GoAway we
-	// close all streams created after the second GoAwayId. This way streams that were in-flight while the GoAway from server
-	// was being sent don't get killed.
-=======
 	// A client can receive multiple GoAways from the server (see
 	// https://github.com/grpc/grpc-go/issues/1387).  The idea is that the first
 	// GoAway will be sent with an ID of MaxInt32 and the second GoAway will be
@@ -1489,7 +989,6 @@
 	// streams. While in case of second GoAway we close all streams created after
 	// the GoAwayId. This way streams that were in-flight while the GoAway from
 	// server was being sent don't get killed.
->>>>>>> aa2d8583
 	select {
 	case <-t.goAway: // t.goAway has been closed (i.e.,multiple GoAways).
 		// If there are multiple GoAways the first one should always have an ID greater than the following ones.
@@ -1502,10 +1001,7 @@
 		t.setGoAwayReason(f)
 		close(t.goAway)
 		t.state = draining
-<<<<<<< HEAD
-=======
 		t.controlBuf.put(&incomingGoAway{})
->>>>>>> aa2d8583
 	}
 	// All streams with IDs greater than the GoAwayId
 	// and smaller than the previous GoAway ID should be killed.
@@ -1515,13 +1011,9 @@
 	}
 	for streamID, stream := range t.activeStreams {
 		if streamID > id && streamID <= upperLimit {
-<<<<<<< HEAD
-			close(stream.goAway)
-=======
 			// The stream was unprocessed by the server.
 			atomic.StoreUint32(&stream.unprocessed, 1)
 			t.closeStream(stream, errStreamDrain, false, http2.ErrCodeNo, statusGoAway, nil, false)
->>>>>>> aa2d8583
 		}
 	}
 	t.prevGoAwayID = id
@@ -1565,25 +1057,10 @@
 	if !ok {
 		return
 	}
-<<<<<<< HEAD
-	s.mu.Lock()
-	s.bytesReceived = true
-	s.mu.Unlock()
-	var state decodeState
-	if err := state.decodeResponseHeader(frame); err != nil {
-		s.mu.Lock()
-		if !s.headerDone {
-			close(s.headerChan)
-			s.headerDone = true
-		}
-		s.mu.Unlock()
-		s.write(recvMsg{err: err})
-=======
 	atomic.StoreUint32(&s.bytesReceived, 1)
 	var state decodeState
 	if err := state.decodeResponseHeader(frame); err != nil {
 		t.closeStream(s, err, true, http2.ErrCodeProtocol, nil, nil, false)
->>>>>>> aa2d8583
 		// Something wrong. Stops reading even when there is remaining.
 		return
 	}
@@ -1656,13 +1133,9 @@
 	// loop to keep reading incoming messages on this transport.
 	for {
 		frame, err := t.framer.fr.ReadFrame()
-<<<<<<< HEAD
-		atomic.CompareAndSwapUint32(&t.activity, 0, 1)
-=======
 		if t.keepaliveEnabled {
 			atomic.CompareAndSwapUint32(&t.activity, 0, 1)
 		}
->>>>>>> aa2d8583
 		if err != nil {
 			// Abort an active stream if the http2.Framer returns a
 			// http2.StreamError. This can happen only if the server's response
@@ -1673,11 +1146,7 @@
 				t.mu.Unlock()
 				if s != nil {
 					// use error detail to provide better err message
-<<<<<<< HEAD
-					handleMalformedHTTP2(s, streamErrorf(http2ErrConvTab[se.Code], "%v", t.framer.fr.ErrorDetail()))
-=======
 					t.closeStream(s, streamErrorf(http2ErrConvTab[se.Code], "%v", t.framer.fr.ErrorDetail()), true, http2.ErrCodeProtocol, nil, nil, false)
->>>>>>> aa2d8583
 				}
 				continue
 			} else {
@@ -1703,112 +1172,8 @@
 			t.handleWindowUpdate(frame)
 		default:
 			errorf("transport: http2Client.reader got unhandled frame type %v.", frame)
-<<<<<<< HEAD
-		}
-	}
-}
-
-func (t *http2Client) applySettings(ss []http2.Setting) {
-	for _, s := range ss {
-		switch s.ID {
-		case http2.SettingMaxConcurrentStreams:
-			// TODO(zhaoq): This is a hack to avoid significant refactoring of the
-			// code to deal with the unrealistic int32 overflow. Probably will try
-			// to find a better way to handle this later.
-			if s.Val > math.MaxInt32 {
-				s.Val = math.MaxInt32
-			}
-			t.mu.Lock()
-			ms := t.maxStreams
-			t.maxStreams = int(s.Val)
-			t.mu.Unlock()
-			t.streamsQuota.add(int(s.Val) - ms)
-		case http2.SettingInitialWindowSize:
-			t.mu.Lock()
-			for _, stream := range t.activeStreams {
-				// Adjust the sending quota for each stream.
-				stream.sendQuotaPool.addAndUpdate(int(s.Val) - int(t.streamSendQuota))
-			}
-			t.streamSendQuota = s.Val
-			t.mu.Unlock()
-		}
-	}
-}
-
-// TODO(mmukhi): A lot of this code(and code in other places in the tranpsort layer)
-// is duplicated between the client and the server.
-// The transport layer needs to be refactored to take care of this.
-func (t *http2Client) itemHandler(i item) error {
-	var err error
-	switch i := i.(type) {
-	case *dataFrame:
-		err = t.framer.fr.WriteData(i.streamID, i.endStream, i.d)
-		if err == nil {
-			i.f()
-		}
-	case *headerFrame:
-		t.hBuf.Reset()
-		for _, f := range i.hf {
-			t.hEnc.WriteField(f)
-		}
-		endHeaders := false
-		first := true
-		for !endHeaders {
-			size := t.hBuf.Len()
-			if size > http2MaxFrameLen {
-				size = http2MaxFrameLen
-			} else {
-				endHeaders = true
-			}
-			if first {
-				first = false
-				err = t.framer.fr.WriteHeaders(http2.HeadersFrameParam{
-					StreamID:      i.streamID,
-					BlockFragment: t.hBuf.Next(size),
-					EndStream:     i.endStream,
-					EndHeaders:    endHeaders,
-				})
-			} else {
-				err = t.framer.fr.WriteContinuation(
-					i.streamID,
-					endHeaders,
-					t.hBuf.Next(size),
-				)
-			}
-			if err != nil {
-				return err
-			}
-=======
->>>>>>> aa2d8583
-		}
-	case *windowUpdate:
-		err = t.framer.fr.WriteWindowUpdate(i.streamID, i.increment)
-	case *settings:
-		if i.ack {
-			t.applySettings(i.ss)
-			err = t.framer.fr.WriteSettingsAck()
-		} else {
-			err = t.framer.fr.WriteSettings(i.ss...)
-		}
-	case *resetStream:
-		// If the server needs to be to intimated about stream closing,
-		// then we need to make sure the RST_STREAM frame is written to
-		// the wire before the headers of the next stream waiting on
-		// streamQuota. We ensure this by adding to the streamsQuota pool
-		// only after having acquired the writableChan to send RST_STREAM.
-		err = t.framer.fr.WriteRSTStream(i.streamID, i.code)
-		t.streamsQuota.add(1)
-	case *flushIO:
-		err = t.framer.writer.Flush()
-	case *ping:
-		if !i.ack {
-			t.bdpEst.timesnap(i.data)
-		}
-		err = t.framer.fr.WritePing(i.ack, i.data)
-	default:
-		errorf("transport: http2Client.controller got unexpected item type %v\n", i)
-	}
-	return err
+		}
+	}
 }
 
 // keepalive running in a separate goroutune makes sure the connection is alive by sending pings.
@@ -1877,8 +1242,6 @@
 
 func (t *http2Client) GoAway() <-chan struct{} {
 	return t.goAway
-<<<<<<< HEAD
-=======
 }
 
 func (t *http2Client) ChannelzMetric() *channelz.SocketInternalMetric {
@@ -1932,5 +1295,4 @@
 	case <-timer.C:
 		return -2
 	}
->>>>>>> aa2d8583
 }