--- conflicted
+++ resolved
@@ -130,12 +130,6 @@
 	// when WriteStatus is called.
 	writes chan func()
 
-<<<<<<< HEAD
-	mu sync.Mutex
-	// streamDone indicates whether WriteStatus has been called and writes channel
-	// has been closed.
-	streamDone bool
-=======
 	// block concurrent WriteStatus calls
 	// e.g. grpc/(*serverStream).SendMsg/RecvMsg
 	writeStatusMu sync.Mutex
@@ -147,7 +141,6 @@
 	contentSubtype string
 
 	stats stats.Handler
->>>>>>> aa2d8583
 }
 
 func (ht *serverHandlerTransport) Close() error {
@@ -194,26 +187,13 @@
 		case <-ht.closedCh:
 			return ErrConnClosing
 		}
-<<<<<<< HEAD
-
-=======
->>>>>>> aa2d8583
 	}
 }
 
 func (ht *serverHandlerTransport) WriteStatus(s *Stream, st *status.Status) error {
-<<<<<<< HEAD
-	ht.mu.Lock()
-	if ht.streamDone {
-		ht.mu.Unlock()
-		return nil
-	}
-	ht.mu.Unlock()
-=======
 	ht.writeStatusMu.Lock()
 	defer ht.writeStatusMu.Unlock()
 
->>>>>>> aa2d8583
 	err := ht.do(func() {
 		ht.writeCommonHeaders(s)
 
@@ -252,12 +232,6 @@
 			}
 		}
 	})
-<<<<<<< HEAD
-	close(ht.writes)
-	ht.mu.Lock()
-	ht.streamDone = true
-	ht.mu.Unlock()
-=======
 
 	if err == nil { // transport has not been closed
 		if ht.stats != nil {
@@ -266,7 +240,6 @@
 		ht.Close()
 		close(ht.writes)
 	}
->>>>>>> aa2d8583
 	return err
 }
 
@@ -365,15 +338,6 @@
 	req := ht.req
 
 	s := &Stream{
-<<<<<<< HEAD
-		id:           0, // irrelevant
-		requestRead:  func(int) {},
-		cancel:       cancel,
-		buf:          newRecvBuffer(),
-		st:           ht,
-		method:       req.URL.Path,
-		recvCompress: req.Header.Get("grpc-encoding"),
-=======
 		id:             0, // irrelevant
 		requestRead:    func(int) {},
 		cancel:         cancel,
@@ -382,7 +346,6 @@
 		method:         req.URL.Path,
 		recvCompress:   req.Header.Get("grpc-encoding"),
 		contentSubtype: ht.contentSubtype,
->>>>>>> aa2d8583
 	}
 	pr := &peer.Peer{
 		Addr: ht.RemoteAddr(),
@@ -391,12 +354,6 @@
 		pr.AuthInfo = credentials.TLSInfo{State: *req.TLS}
 	}
 	ctx = metadata.NewIncomingContext(ctx, ht.headerMD)
-<<<<<<< HEAD
-	ctx = peer.NewContext(ctx, pr)
-	s.ctx = newContextWithStream(ctx, s)
-	s.trReader = &transportReader{
-		reader:        &recvBufferReader{ctx: s.ctx, recv: s.buf},
-=======
 	s.ctx = peer.NewContext(ctx, pr)
 	if ht.stats != nil {
 		s.ctx = ht.stats.TagRPC(s.ctx, &stats.RPCTagInfo{FullMethodName: s.method})
@@ -409,7 +366,6 @@
 	}
 	s.trReader = &transportReader{
 		reader:        &recvBufferReader{ctx: s.ctx, ctxDone: s.ctx.Done(), recv: s.buf},
->>>>>>> aa2d8583
 		windowHandler: func(int) {},
 	}
 
