--- conflicted
+++ resolved
@@ -116,11 +116,7 @@
 
 type options struct {
 	creds                 credentials.TransportCredentials
-<<<<<<< HEAD
-	codec                 Codec
-=======
 	codec                 baseCodec
->>>>>>> aa2d8583
 	cp                    Compressor
 	dc                    Decompressor
 	unaryInt              UnaryServerInterceptor
@@ -138,19 +134,13 @@
 	initialConnWindowSize int32
 	writeBufferSize       int
 	readBufferSize        int
-<<<<<<< HEAD
-=======
 	connectionTimeout     time.Duration
->>>>>>> aa2d8583
 }
 
 var defaultServerOptions = options{
 	maxReceiveMessageSize: defaultServerMaxReceiveMessageSize,
 	maxSendMessageSize:    defaultServerMaxSendMessageSize,
-<<<<<<< HEAD
-=======
 	connectionTimeout:     120 * time.Second,
->>>>>>> aa2d8583
 }
 
 // A ServerOption sets options such as credentials, codec and keepalive parameters, etc.
@@ -236,13 +226,9 @@
 }
 
 // MaxMsgSize returns a ServerOption to set the max message size in bytes the server can receive.
-<<<<<<< HEAD
-// If this is not set, gRPC uses the default limit. Deprecated: use MaxRecvMsgSize instead.
-=======
 // If this is not set, gRPC uses the default limit.
 //
 // Deprecated: use MaxRecvMsgSize instead.
->>>>>>> aa2d8583
 func MaxMsgSize(m int) ServerOption {
 	return MaxRecvMsgSize(m)
 }
@@ -574,15 +560,10 @@
 				timer := time.NewTimer(tempDelay)
 				select {
 				case <-timer.C:
-<<<<<<< HEAD
-				case <-s.ctx.Done():
-=======
 				case <-s.quit:
 					timer.Stop()
 					return nil
->>>>>>> aa2d8583
 				}
-				timer.Stop()
 				continue
 			}
 			s.mu.Lock()
@@ -620,11 +601,7 @@
 		s.errorf("ServerHandshake(%q) failed: %v", rawConn.RemoteAddr(), err)
 		s.mu.Unlock()
 		grpclog.Warningf("grpc: Server.Serve failed to complete security handshake from %q: %v", rawConn.RemoteAddr(), err)
-<<<<<<< HEAD
-		// If serverHandShake returns ErrConnDispatched, keep rawConn open.
-=======
 		// If serverHandshake returns ErrConnDispatched, keep rawConn open.
->>>>>>> aa2d8583
 		if err != credentials.ErrConnDispatched {
 			rawConn.Close()
 		}
@@ -678,10 +655,7 @@
 		InitialConnWindowSize: s.opts.initialConnWindowSize,
 		WriteBufferSize:       s.opts.writeBufferSize,
 		ReadBufferSize:        s.opts.readBufferSize,
-<<<<<<< HEAD
-=======
 		ChannelzParentID:      s.channelzID,
->>>>>>> aa2d8583
 	}
 	st, err := transport.NewServerTransport("http2", c, config)
 	if err != nil {
@@ -690,15 +664,7 @@
 		s.mu.Unlock()
 		c.Close()
 		grpclog.Warningln("grpc: Server.Serve failed to create ServerTransport: ", err)
-<<<<<<< HEAD
-		return
-	}
-	if !s.addConn(st) {
-		st.Close()
-		return
-=======
 		return nil
->>>>>>> aa2d8583
 	}
 
 	return st
@@ -866,20 +832,6 @@
 		grpclog.Errorln("grpc: server failed to encode response: ", err)
 		return err
 	}
-<<<<<<< HEAD
-	hdr, data, err := encode(s.opts.codec, msg, cp, cbuf, outPayload)
-	if err != nil {
-		grpclog.Errorln("grpc: server failed to encode response: ", err)
-		return err
-	}
-	if len(data) > s.opts.maxSendMessageSize {
-		return status.Errorf(codes.ResourceExhausted, "grpc: trying to send message larger than max (%d vs. %d)", len(data), s.opts.maxSendMessageSize)
-	}
-	err = t.Write(stream, hdr, data, opts)
-	if err == nil && outPayload != nil {
-		outPayload.SentTime = time.Now()
-		s.opts.statsHandler.HandleRPC(stream.Context(), outPayload)
-=======
 	compData, err := compress(data, cp, comp)
 	if err != nil {
 		grpclog.Errorln("grpc: server failed to compress response: ", err)
@@ -893,7 +845,6 @@
 	err = t.Write(stream, hdr, payload, opts)
 	if err == nil && s.opts.statsHandler != nil {
 		s.opts.statsHandler.HandleRPC(stream.Context(), outPayload(false, msg, data, payload, time.Now()))
->>>>>>> aa2d8583
 	}
 	return err
 }
@@ -982,11 +933,7 @@
 		return err
 	}
 	if err == io.ErrUnexpectedEOF {
-<<<<<<< HEAD
-		err = Errorf(codes.Internal, io.ErrUnexpectedEOF.Error())
-=======
 		err = status.Errorf(codes.Internal, io.ErrUnexpectedEOF.Error())
->>>>>>> aa2d8583
 	}
 	if err != nil {
 		if st, ok := status.FromError(err); ok {
@@ -1000,8 +947,6 @@
 			case transport.StreamError:
 				if e := t.WriteStatus(stream, status.New(st.Code, st.Desc)); e != nil {
 					grpclog.Warningf("grpc: Server.processUnaryRPC failed to write status %v", e)
-<<<<<<< HEAD
-=======
 				}
 			default:
 				panic(fmt.Sprintf("grpc: Unexpected error (%T) from recvMsg: %v", st, st))
@@ -1040,44 +985,7 @@
 				req, err = ioutil.ReadAll(tmp)
 				if err != nil {
 					return status.Errorf(codes.Internal, "grpc: failed to decompress the received message %v", err)
->>>>>>> aa2d8583
 				}
-			default:
-				panic(fmt.Sprintf("grpc: Unexpected error (%T) from recvMsg: %v", st, st))
-			}
-		}
-<<<<<<< HEAD
-		return err
-	}
-
-	if err := checkRecvPayload(pf, stream.RecvCompress(), s.opts.dc); err != nil {
-		if st, ok := status.FromError(err); ok {
-			if e := t.WriteStatus(stream, st); e != nil {
-				grpclog.Warningf("grpc: Server.processUnaryRPC failed to write status %v", e)
-			}
-			return err
-		}
-		if e := t.WriteStatus(stream, status.New(codes.Internal, err.Error())); e != nil {
-			grpclog.Warningf("grpc: Server.processUnaryRPC failed to write status %v", e)
-		}
-
-		// TODO checkRecvPayload always return RPC error. Add a return here if necessary.
-	}
-	var inPayload *stats.InPayload
-	if sh != nil {
-		inPayload = &stats.InPayload{
-			RecvTime: time.Now(),
-		}
-	}
-	df := func(v interface{}) error {
-		if inPayload != nil {
-			inPayload.WireLength = len(req)
-		}
-		if pf == compressionMade {
-			var err error
-			req, err = s.opts.dc.Do(bytes.NewReader(req))
-			if err != nil {
-				return Errorf(codes.Internal, err.Error())
 			}
 		}
 		if len(req) > s.opts.maxReceiveMessageSize {
@@ -1085,7 +993,7 @@
 			// java implementation.
 			return status.Errorf(codes.ResourceExhausted, "grpc: received message larger than max (%d vs. %d)", len(req), s.opts.maxReceiveMessageSize)
 		}
-		if err := s.opts.codec.Unmarshal(req, v); err != nil {
+		if err := s.getCodec(stream.ContentSubtype()).Unmarshal(req, v); err != nil {
 			return status.Errorf(codes.Internal, "grpc: error unmarshalling request: %v", err)
 		}
 		if inPayload != nil {
@@ -1094,42 +1002,18 @@
 			inPayload.Length = len(req)
 			sh.HandleRPC(stream.Context(), inPayload)
 		}
-=======
-		if len(req) > s.opts.maxReceiveMessageSize {
-			// TODO: Revisit the error code. Currently keep it consistent with
-			// java implementation.
-			return status.Errorf(codes.ResourceExhausted, "grpc: received message larger than max (%d vs. %d)", len(req), s.opts.maxReceiveMessageSize)
-		}
-		if err := s.getCodec(stream.ContentSubtype()).Unmarshal(req, v); err != nil {
-			return status.Errorf(codes.Internal, "grpc: error unmarshalling request: %v", err)
-		}
-		if inPayload != nil {
-			inPayload.Payload = v
-			inPayload.Data = req
-			inPayload.Length = len(req)
-			sh.HandleRPC(stream.Context(), inPayload)
-		}
->>>>>>> aa2d8583
 		if trInfo != nil {
 			trInfo.tr.LazyLog(&payload{sent: false, msg: v}, true)
 		}
 		return nil
 	}
-<<<<<<< HEAD
-	reply, appErr := md.Handler(srv.server, stream.Context(), df, s.opts.unaryInt)
-=======
 	ctx := NewContextWithServerTransportStream(stream.Context(), stream)
 	reply, appErr := md.Handler(srv.server, ctx, df, s.opts.unaryInt)
->>>>>>> aa2d8583
 	if appErr != nil {
 		appStatus, ok := status.FromError(appErr)
 		if !ok {
 			// Convert appErr if it is not a grpc status error.
-<<<<<<< HEAD
-			appErr = status.Error(convertCode(appErr), appErr.Error())
-=======
 			appErr = status.Error(codes.Unknown, appErr.Error())
->>>>>>> aa2d8583
 			appStatus, _ = status.FromError(appErr)
 		}
 		if trInfo != nil {
@@ -1138,23 +1022,6 @@
 		}
 		if e := t.WriteStatus(stream, appStatus); e != nil {
 			grpclog.Warningf("grpc: Server.processUnaryRPC failed to write status: %v", e)
-<<<<<<< HEAD
-		}
-		return appErr
-	}
-	if trInfo != nil {
-		trInfo.tr.LazyLog(stringer("OK"), false)
-	}
-	opts := &transport.Options{
-		Last:  true,
-		Delay: false,
-	}
-	if err := s.sendResponse(t, stream, reply, s.opts.cp, opts); err != nil {
-		if err == io.EOF {
-			// The entire stream is done (for unary RPC only).
-			return err
-		}
-=======
 		}
 		return appErr
 	}
@@ -1171,7 +1038,6 @@
 			// The entire stream is done (for unary RPC only).
 			return err
 		}
->>>>>>> aa2d8583
 		if s, ok := status.FromError(err); ok {
 			if e := t.WriteStatus(stream, s); e != nil {
 				grpclog.Warningf("grpc: Server.processUnaryRPC failed to write status: %v", e)
@@ -1190,12 +1056,9 @@
 		}
 		return err
 	}
-<<<<<<< HEAD
-=======
 	if channelz.IsOn() {
 		t.IncrMsgSent()
 	}
->>>>>>> aa2d8583
 	if trInfo != nil {
 		trInfo.tr.LazyLog(&payload{sent: true, msg: reply}, true)
 	}
@@ -1234,8 +1097,6 @@
 			sh.HandleRPC(stream.Context(), end)
 		}()
 	}
-<<<<<<< HEAD
-=======
 	ctx := NewContextWithServerTransportStream(stream.Context(), stream)
 	ss := &serverStream{
 		ctx:   ctx,
@@ -1266,7 +1127,6 @@
 	// the incoming message compression method.
 	//
 	// NOTE: this needs to be ahead of all handling, https://github.com/grpc/grpc-go/issues/686.
->>>>>>> aa2d8583
 	if s.opts.cp != nil {
 		ss.cp = s.opts.cp
 		stream.SetSendCompress(s.opts.cp.Type())
@@ -1277,22 +1137,7 @@
 			stream.SetSendCompress(rc)
 		}
 	}
-<<<<<<< HEAD
-	ss := &serverStream{
-		t:     t,
-		s:     stream,
-		p:     &parser{r: stream},
-		codec: s.opts.codec,
-		cp:    s.opts.cp,
-		dc:    s.opts.dc,
-		maxReceiveMessageSize: s.opts.maxReceiveMessageSize,
-		maxSendMessageSize:    s.opts.maxSendMessageSize,
-		trInfo:                trInfo,
-		statsHandler:          sh,
-	}
-=======
-
->>>>>>> aa2d8583
+
 	if trInfo != nil {
 		trInfo.tr.LazyLog(&trInfo.firstLine, false)
 		defer func() {
