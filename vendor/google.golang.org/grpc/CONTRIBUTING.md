--- conflicted
+++ resolved
@@ -7,11 +7,7 @@
 ## Legal requirements
 
 In order to protect both you and ourselves, you will need to sign the
-<<<<<<< HEAD
-[Contributor License Agreement](https://cla.developers.google.com/clas).
-=======
 [Contributor License Agreement](https://identity.linuxfoundation.org/projects/cncf).
->>>>>>> aa2d8583
 
 ## Guidelines for Pull Requests
 How to get your contributions merged smoothly and quickly.
@@ -31,13 +27,10 @@
 - Keep your PR up to date with upstream/master (if there are merge conflicts, we can't really merge your change).
  
 - **All tests need to be passing** before your change can be merged. We recommend you **run tests locally** before creating your PR to catch breakages early on.
-<<<<<<< HEAD
-=======
   - `make all` to test everything, OR
   - `make vet` to catch vet errors
   - `make test` to run the tests
   - `make testrace` to run tests in race mode
->>>>>>> aa2d8583
 
 - Exceptions to the rules can be made if there's a compelling reason for doing so.
  