/*
 *
 * Copyright 2014 gRPC authors.
 *
 * Licensed under the Apache License, Version 2.0 (the "License");
 * you may not use this file except in compliance with the License.
 * You may obtain a copy of the License at
 *
 *     http://www.apache.org/licenses/LICENSE-2.0
 *
 * Unless required by applicable law or agreed to in writing, software
 * distributed under the License is distributed on an "AS IS" BASIS,
 * WITHOUT WARRANTIES OR CONDITIONS OF ANY KIND, either express or implied.
 * See the License for the specific language governing permissions and
 * limitations under the License.
 *
 */

package grpc

import (
	"golang.org/x/net/context"
<<<<<<< HEAD
	"golang.org/x/net/trace"
	"google.golang.org/grpc/balancer"
	"google.golang.org/grpc/codes"
	"google.golang.org/grpc/peer"
	"google.golang.org/grpc/stats"
	"google.golang.org/grpc/status"
	"google.golang.org/grpc/transport"
=======
>>>>>>> aa2d8583
)

// Invoke sends the RPC request on the wire and returns after response is
// received.  This is typically called by generated code.
//
<<<<<<< HEAD
// TODO(zhaoq): Check whether the received message sequence is valid.
// TODO ctx is used for stats collection and processing. It is the context passed from the application.
func recvResponse(ctx context.Context, dopts dialOptions, t transport.ClientTransport, c *callInfo, stream *transport.Stream, reply interface{}) (err error) {
	// Try to acquire header metadata from the server if there is any.
	defer func() {
		if err != nil {
			if _, ok := err.(transport.ConnectionError); !ok {
				t.CloseStream(stream, err)
			}
		}
	}()
	c.headerMD, err = stream.Header()
	if err != nil {
		return
	}
	p := &parser{r: stream}
	var inPayload *stats.InPayload
	if dopts.copts.StatsHandler != nil {
		inPayload = &stats.InPayload{
			Client: true,
		}
	}
	for {
		if c.maxReceiveMessageSize == nil {
			return Errorf(codes.Internal, "callInfo maxReceiveMessageSize field uninitialized(nil)")
		}
		if err = recv(p, dopts.codec, stream, dopts.dc, reply, *c.maxReceiveMessageSize, inPayload); err != nil {
			if err == io.EOF {
				break
			}
			return
		}
	}
	if inPayload != nil && err == io.EOF && stream.Status().Code() == codes.OK {
		// TODO in the current implementation, inTrailer may be handled before inPayload in some cases.
		// Fix the order if necessary.
		dopts.copts.StatsHandler.HandleRPC(ctx, inPayload)
	}
	c.trailerMD = stream.Trailer()
	return nil
}

// sendRequest writes out various information of an RPC such as Context and Message.
func sendRequest(ctx context.Context, dopts dialOptions, compressor Compressor, c *callInfo, callHdr *transport.CallHdr, stream *transport.Stream, t transport.ClientTransport, args interface{}, opts *transport.Options) (err error) {
	defer func() {
		if err != nil {
			// If err is connection error, t will be closed, no need to close stream here.
			if _, ok := err.(transport.ConnectionError); !ok {
				t.CloseStream(stream, err)
			}
		}
	}()
	var (
		cbuf       *bytes.Buffer
		outPayload *stats.OutPayload
	)
	if compressor != nil {
		cbuf = new(bytes.Buffer)
	}
	if dopts.copts.StatsHandler != nil {
		outPayload = &stats.OutPayload{
			Client: true,
		}
	}
	hdr, data, err := encode(dopts.codec, args, compressor, cbuf, outPayload)
	if err != nil {
		return err
	}
	if c.maxSendMessageSize == nil {
		return Errorf(codes.Internal, "callInfo maxSendMessageSize field uninitialized(nil)")
	}
	if len(data) > *c.maxSendMessageSize {
		return Errorf(codes.ResourceExhausted, "grpc: trying to send message larger than max (%d vs. %d)", len(data), *c.maxSendMessageSize)
	}
	err = t.Write(stream, hdr, data, opts)
	if err == nil && outPayload != nil {
		outPayload.SentTime = time.Now()
		dopts.copts.StatsHandler.HandleRPC(ctx, outPayload)
	}
	// t.NewStream(...) could lead to an early rejection of the RPC (e.g., the service/method
	// does not exist.) so that t.Write could get io.EOF from wait(...). Leave the following
	// recvResponse to get the final status.
	if err != nil && err != io.EOF {
		return err
	}
	// Sent successfully.
	return nil
=======
// All errors returned by Invoke are compatible with the status package.
func (cc *ClientConn) Invoke(ctx context.Context, method string, args, reply interface{}, opts ...CallOption) error {
	// allow interceptor to see all applicable call options, which means those
	// configured as defaults from dial option as well as per-call options
	opts = combine(cc.dopts.callOptions, opts)

	if cc.dopts.unaryInt != nil {
		return cc.dopts.unaryInt(ctx, method, args, reply, cc, invoke, opts...)
	}
	return invoke(ctx, method, args, reply, cc, opts...)
}

func combine(o1 []CallOption, o2 []CallOption) []CallOption {
	// we don't use append because o1 could have extra capacity whose
	// elements would be overwritten, which could cause inadvertent
	// sharing (and race connditions) between concurrent calls
	if len(o1) == 0 {
		return o2
	} else if len(o2) == 0 {
		return o1
	}
	ret := make([]CallOption, len(o1)+len(o2))
	copy(ret, o1)
	copy(ret[len(o1):], o2)
	return ret
>>>>>>> aa2d8583
}

// Invoke sends the RPC request on the wire and returns after response is
// received.  This is typically called by generated code.
//
// DEPRECATED: Use ClientConn.Invoke instead.
func Invoke(ctx context.Context, method string, args, reply interface{}, cc *ClientConn, opts ...CallOption) error {
	return cc.Invoke(ctx, method, args, reply, opts...)
}

<<<<<<< HEAD
func invoke(ctx context.Context, method string, args, reply interface{}, cc *ClientConn, opts ...CallOption) (e error) {
	c := defaultCallInfo()
	mc := cc.GetMethodConfig(method)
	if mc.WaitForReady != nil {
		c.failFast = !*mc.WaitForReady
	}

	if mc.Timeout != nil && *mc.Timeout >= 0 {
		var cancel context.CancelFunc
		ctx, cancel = context.WithTimeout(ctx, *mc.Timeout)
		defer cancel()
	}

	opts = append(cc.dopts.callOptions, opts...)
	for _, o := range opts {
		if err := o.before(c); err != nil {
			return toRPCErr(err)
		}
	}
	defer func() {
		for _, o := range opts {
			o.after(c)
		}
	}()

	c.maxSendMessageSize = getMaxSize(mc.MaxReqSize, c.maxSendMessageSize, defaultClientMaxSendMessageSize)
	c.maxReceiveMessageSize = getMaxSize(mc.MaxRespSize, c.maxReceiveMessageSize, defaultClientMaxReceiveMessageSize)

	if EnableTracing {
		c.traceInfo.tr = trace.New("grpc.Sent."+methodFamily(method), method)
		defer c.traceInfo.tr.Finish()
		c.traceInfo.firstLine.client = true
		if deadline, ok := ctx.Deadline(); ok {
			c.traceInfo.firstLine.deadline = deadline.Sub(time.Now())
		}
		c.traceInfo.tr.LazyLog(&c.traceInfo.firstLine, false)
		// TODO(dsymonds): Arrange for c.traceInfo.firstLine.remoteAddr to be set.
		defer func() {
			if e != nil {
				c.traceInfo.tr.LazyLog(&fmtStringer{"%v", []interface{}{e}}, true)
				c.traceInfo.tr.SetError()
			}
		}()
	}
	ctx = newContextWithRPCInfo(ctx, c.failFast)
	sh := cc.dopts.copts.StatsHandler
	if sh != nil {
		ctx = sh.TagRPC(ctx, &stats.RPCTagInfo{FullMethodName: method, FailFast: c.failFast})
		begin := &stats.Begin{
			Client:    true,
			BeginTime: time.Now(),
			FailFast:  c.failFast,
		}
		sh.HandleRPC(ctx, begin)
		defer func() {
			end := &stats.End{
				Client:  true,
				EndTime: time.Now(),
				Error:   e,
			}
			sh.HandleRPC(ctx, end)
		}()
	}
	topts := &transport.Options{
		Last:  true,
		Delay: false,
	}
	for {
		var (
			err    error
			t      transport.ClientTransport
			stream *transport.Stream
			// Record the done handler from Balancer.Get(...). It is called once the
			// RPC has completed or failed.
			done func(balancer.DoneInfo)
		)
		// TODO(zhaoq): Need a formal spec of fail-fast.
		callHdr := &transport.CallHdr{
			Host:   cc.authority,
			Method: method,
		}
		if cc.dopts.cp != nil {
			callHdr.SendCompress = cc.dopts.cp.Type()
		}
		if c.creds != nil {
			callHdr.Creds = c.creds
		}

		t, done, err = cc.getTransport(ctx, c.failFast)
		if err != nil {
			// TODO(zhaoq): Probably revisit the error handling.
			if _, ok := status.FromError(err); ok {
				return err
			}
			if err == errConnClosing || err == errConnUnavailable {
				if c.failFast {
					return Errorf(codes.Unavailable, "%v", err)
				}
				continue
			}
			// All the other errors are treated as Internal errors.
			return Errorf(codes.Internal, "%v", err)
		}
		if c.traceInfo.tr != nil {
			c.traceInfo.tr.LazyLog(&payload{sent: true, msg: args}, true)
		}
		stream, err = t.NewStream(ctx, callHdr)
		if err != nil {
			if done != nil {
				if _, ok := err.(transport.ConnectionError); ok {
					// If error is connection error, transport was sending data on wire,
					// and we are not sure if anything has been sent on wire.
					// If error is not connection error, we are sure nothing has been sent.
					updateRPCInfoInContext(ctx, rpcInfo{bytesSent: true, bytesReceived: false})
				}
				done(balancer.DoneInfo{Err: err})
			}
			if _, ok := err.(transport.ConnectionError); (ok || err == transport.ErrStreamDrain) && !c.failFast {
				continue
			}
			return toRPCErr(err)
		}
		if peer, ok := peer.FromContext(stream.Context()); ok {
			c.peer = peer
		}
		err = sendRequest(ctx, cc.dopts, cc.dopts.cp, c, callHdr, stream, t, args, topts)
		if err != nil {
			if done != nil {
				updateRPCInfoInContext(ctx, rpcInfo{
					bytesSent:     stream.BytesSent(),
					bytesReceived: stream.BytesReceived(),
				})
				done(balancer.DoneInfo{Err: err})
			}
			// Retry a non-failfast RPC when
			// i) there is a connection error; or
			// ii) the server started to drain before this RPC was initiated.
			if _, ok := err.(transport.ConnectionError); (ok || err == transport.ErrStreamDrain) && !c.failFast {
=======
var unaryStreamDesc = &StreamDesc{ServerStreams: false, ClientStreams: false}

func invoke(ctx context.Context, method string, req, reply interface{}, cc *ClientConn, opts ...CallOption) error {
	// TODO: implement retries in clientStream and make this simply
	// newClientStream, SendMsg, RecvMsg.
	firstAttempt := true
	for {
		csInt, err := newClientStream(ctx, unaryStreamDesc, cc, method, opts...)
		if err != nil {
			return err
		}
		cs := csInt.(*clientStream)
		if err := cs.SendMsg(req); err != nil {
			if !cs.c.failFast && cs.attempt.s.Unprocessed() && firstAttempt {
				// TODO: Add a field to header for grpc-transparent-retry-attempts
				firstAttempt = false
>>>>>>> aa2d8583
				continue
			}
			return err
		}
<<<<<<< HEAD
		err = recvResponse(ctx, cc.dopts, t, c, stream, reply)
		if err != nil {
			if done != nil {
				updateRPCInfoInContext(ctx, rpcInfo{
					bytesSent:     stream.BytesSent(),
					bytesReceived: stream.BytesReceived(),
				})
				done(balancer.DoneInfo{Err: err})
			}
			if _, ok := err.(transport.ConnectionError); (ok || err == transport.ErrStreamDrain) && !c.failFast {
				continue
			}
			return toRPCErr(err)
		}
		if c.traceInfo.tr != nil {
			c.traceInfo.tr.LazyLog(&payload{sent: false, msg: reply}, true)
		}
		t.CloseStream(stream, nil)
		if done != nil {
			updateRPCInfoInContext(ctx, rpcInfo{
				bytesSent:     stream.BytesSent(),
				bytesReceived: stream.BytesReceived(),
			})
			done(balancer.DoneInfo{Err: err})
=======
		if err := cs.RecvMsg(reply); err != nil {
			if !cs.c.failFast && cs.attempt.s.Unprocessed() && firstAttempt {
				// TODO: Add a field to header for grpc-transparent-retry-attempts
				firstAttempt = false
				continue
			}
			return err
>>>>>>> aa2d8583
		}
		return nil
	}
}<|MERGE_RESOLUTION|>--- conflicted
+++ resolved
@@ -20,110 +20,11 @@
 
 import (
 	"golang.org/x/net/context"
-<<<<<<< HEAD
-	"golang.org/x/net/trace"
-	"google.golang.org/grpc/balancer"
-	"google.golang.org/grpc/codes"
-	"google.golang.org/grpc/peer"
-	"google.golang.org/grpc/stats"
-	"google.golang.org/grpc/status"
-	"google.golang.org/grpc/transport"
-=======
->>>>>>> aa2d8583
 )
 
 // Invoke sends the RPC request on the wire and returns after response is
 // received.  This is typically called by generated code.
 //
-<<<<<<< HEAD
-// TODO(zhaoq): Check whether the received message sequence is valid.
-// TODO ctx is used for stats collection and processing. It is the context passed from the application.
-func recvResponse(ctx context.Context, dopts dialOptions, t transport.ClientTransport, c *callInfo, stream *transport.Stream, reply interface{}) (err error) {
-	// Try to acquire header metadata from the server if there is any.
-	defer func() {
-		if err != nil {
-			if _, ok := err.(transport.ConnectionError); !ok {
-				t.CloseStream(stream, err)
-			}
-		}
-	}()
-	c.headerMD, err = stream.Header()
-	if err != nil {
-		return
-	}
-	p := &parser{r: stream}
-	var inPayload *stats.InPayload
-	if dopts.copts.StatsHandler != nil {
-		inPayload = &stats.InPayload{
-			Client: true,
-		}
-	}
-	for {
-		if c.maxReceiveMessageSize == nil {
-			return Errorf(codes.Internal, "callInfo maxReceiveMessageSize field uninitialized(nil)")
-		}
-		if err = recv(p, dopts.codec, stream, dopts.dc, reply, *c.maxReceiveMessageSize, inPayload); err != nil {
-			if err == io.EOF {
-				break
-			}
-			return
-		}
-	}
-	if inPayload != nil && err == io.EOF && stream.Status().Code() == codes.OK {
-		// TODO in the current implementation, inTrailer may be handled before inPayload in some cases.
-		// Fix the order if necessary.
-		dopts.copts.StatsHandler.HandleRPC(ctx, inPayload)
-	}
-	c.trailerMD = stream.Trailer()
-	return nil
-}
-
-// sendRequest writes out various information of an RPC such as Context and Message.
-func sendRequest(ctx context.Context, dopts dialOptions, compressor Compressor, c *callInfo, callHdr *transport.CallHdr, stream *transport.Stream, t transport.ClientTransport, args interface{}, opts *transport.Options) (err error) {
-	defer func() {
-		if err != nil {
-			// If err is connection error, t will be closed, no need to close stream here.
-			if _, ok := err.(transport.ConnectionError); !ok {
-				t.CloseStream(stream, err)
-			}
-		}
-	}()
-	var (
-		cbuf       *bytes.Buffer
-		outPayload *stats.OutPayload
-	)
-	if compressor != nil {
-		cbuf = new(bytes.Buffer)
-	}
-	if dopts.copts.StatsHandler != nil {
-		outPayload = &stats.OutPayload{
-			Client: true,
-		}
-	}
-	hdr, data, err := encode(dopts.codec, args, compressor, cbuf, outPayload)
-	if err != nil {
-		return err
-	}
-	if c.maxSendMessageSize == nil {
-		return Errorf(codes.Internal, "callInfo maxSendMessageSize field uninitialized(nil)")
-	}
-	if len(data) > *c.maxSendMessageSize {
-		return Errorf(codes.ResourceExhausted, "grpc: trying to send message larger than max (%d vs. %d)", len(data), *c.maxSendMessageSize)
-	}
-	err = t.Write(stream, hdr, data, opts)
-	if err == nil && outPayload != nil {
-		outPayload.SentTime = time.Now()
-		dopts.copts.StatsHandler.HandleRPC(ctx, outPayload)
-	}
-	// t.NewStream(...) could lead to an early rejection of the RPC (e.g., the service/method
-	// does not exist.) so that t.Write could get io.EOF from wait(...). Leave the following
-	// recvResponse to get the final status.
-	if err != nil && err != io.EOF {
-		return err
-	}
-	// Sent successfully.
-	return nil
-=======
 // All errors returned by Invoke are compatible with the status package.
 func (cc *ClientConn) Invoke(ctx context.Context, method string, args, reply interface{}, opts ...CallOption) error {
 	// allow interceptor to see all applicable call options, which means those
@@ -149,7 +50,6 @@
 	copy(ret, o1)
 	copy(ret[len(o1):], o2)
 	return ret
->>>>>>> aa2d8583
 }
 
 // Invoke sends the RPC request on the wire and returns after response is
@@ -160,146 +60,6 @@
 	return cc.Invoke(ctx, method, args, reply, opts...)
 }
 
-<<<<<<< HEAD
-func invoke(ctx context.Context, method string, args, reply interface{}, cc *ClientConn, opts ...CallOption) (e error) {
-	c := defaultCallInfo()
-	mc := cc.GetMethodConfig(method)
-	if mc.WaitForReady != nil {
-		c.failFast = !*mc.WaitForReady
-	}
-
-	if mc.Timeout != nil && *mc.Timeout >= 0 {
-		var cancel context.CancelFunc
-		ctx, cancel = context.WithTimeout(ctx, *mc.Timeout)
-		defer cancel()
-	}
-
-	opts = append(cc.dopts.callOptions, opts...)
-	for _, o := range opts {
-		if err := o.before(c); err != nil {
-			return toRPCErr(err)
-		}
-	}
-	defer func() {
-		for _, o := range opts {
-			o.after(c)
-		}
-	}()
-
-	c.maxSendMessageSize = getMaxSize(mc.MaxReqSize, c.maxSendMessageSize, defaultClientMaxSendMessageSize)
-	c.maxReceiveMessageSize = getMaxSize(mc.MaxRespSize, c.maxReceiveMessageSize, defaultClientMaxReceiveMessageSize)
-
-	if EnableTracing {
-		c.traceInfo.tr = trace.New("grpc.Sent."+methodFamily(method), method)
-		defer c.traceInfo.tr.Finish()
-		c.traceInfo.firstLine.client = true
-		if deadline, ok := ctx.Deadline(); ok {
-			c.traceInfo.firstLine.deadline = deadline.Sub(time.Now())
-		}
-		c.traceInfo.tr.LazyLog(&c.traceInfo.firstLine, false)
-		// TODO(dsymonds): Arrange for c.traceInfo.firstLine.remoteAddr to be set.
-		defer func() {
-			if e != nil {
-				c.traceInfo.tr.LazyLog(&fmtStringer{"%v", []interface{}{e}}, true)
-				c.traceInfo.tr.SetError()
-			}
-		}()
-	}
-	ctx = newContextWithRPCInfo(ctx, c.failFast)
-	sh := cc.dopts.copts.StatsHandler
-	if sh != nil {
-		ctx = sh.TagRPC(ctx, &stats.RPCTagInfo{FullMethodName: method, FailFast: c.failFast})
-		begin := &stats.Begin{
-			Client:    true,
-			BeginTime: time.Now(),
-			FailFast:  c.failFast,
-		}
-		sh.HandleRPC(ctx, begin)
-		defer func() {
-			end := &stats.End{
-				Client:  true,
-				EndTime: time.Now(),
-				Error:   e,
-			}
-			sh.HandleRPC(ctx, end)
-		}()
-	}
-	topts := &transport.Options{
-		Last:  true,
-		Delay: false,
-	}
-	for {
-		var (
-			err    error
-			t      transport.ClientTransport
-			stream *transport.Stream
-			// Record the done handler from Balancer.Get(...). It is called once the
-			// RPC has completed or failed.
-			done func(balancer.DoneInfo)
-		)
-		// TODO(zhaoq): Need a formal spec of fail-fast.
-		callHdr := &transport.CallHdr{
-			Host:   cc.authority,
-			Method: method,
-		}
-		if cc.dopts.cp != nil {
-			callHdr.SendCompress = cc.dopts.cp.Type()
-		}
-		if c.creds != nil {
-			callHdr.Creds = c.creds
-		}
-
-		t, done, err = cc.getTransport(ctx, c.failFast)
-		if err != nil {
-			// TODO(zhaoq): Probably revisit the error handling.
-			if _, ok := status.FromError(err); ok {
-				return err
-			}
-			if err == errConnClosing || err == errConnUnavailable {
-				if c.failFast {
-					return Errorf(codes.Unavailable, "%v", err)
-				}
-				continue
-			}
-			// All the other errors are treated as Internal errors.
-			return Errorf(codes.Internal, "%v", err)
-		}
-		if c.traceInfo.tr != nil {
-			c.traceInfo.tr.LazyLog(&payload{sent: true, msg: args}, true)
-		}
-		stream, err = t.NewStream(ctx, callHdr)
-		if err != nil {
-			if done != nil {
-				if _, ok := err.(transport.ConnectionError); ok {
-					// If error is connection error, transport was sending data on wire,
-					// and we are not sure if anything has been sent on wire.
-					// If error is not connection error, we are sure nothing has been sent.
-					updateRPCInfoInContext(ctx, rpcInfo{bytesSent: true, bytesReceived: false})
-				}
-				done(balancer.DoneInfo{Err: err})
-			}
-			if _, ok := err.(transport.ConnectionError); (ok || err == transport.ErrStreamDrain) && !c.failFast {
-				continue
-			}
-			return toRPCErr(err)
-		}
-		if peer, ok := peer.FromContext(stream.Context()); ok {
-			c.peer = peer
-		}
-		err = sendRequest(ctx, cc.dopts, cc.dopts.cp, c, callHdr, stream, t, args, topts)
-		if err != nil {
-			if done != nil {
-				updateRPCInfoInContext(ctx, rpcInfo{
-					bytesSent:     stream.BytesSent(),
-					bytesReceived: stream.BytesReceived(),
-				})
-				done(balancer.DoneInfo{Err: err})
-			}
-			// Retry a non-failfast RPC when
-			// i) there is a connection error; or
-			// ii) the server started to drain before this RPC was initiated.
-			if _, ok := err.(transport.ConnectionError); (ok || err == transport.ErrStreamDrain) && !c.failFast {
-=======
 var unaryStreamDesc = &StreamDesc{ServerStreams: false, ClientStreams: false}
 
 func invoke(ctx context.Context, method string, req, reply interface{}, cc *ClientConn, opts ...CallOption) error {
@@ -316,37 +76,10 @@
 			if !cs.c.failFast && cs.attempt.s.Unprocessed() && firstAttempt {
 				// TODO: Add a field to header for grpc-transparent-retry-attempts
 				firstAttempt = false
->>>>>>> aa2d8583
 				continue
 			}
 			return err
 		}
-<<<<<<< HEAD
-		err = recvResponse(ctx, cc.dopts, t, c, stream, reply)
-		if err != nil {
-			if done != nil {
-				updateRPCInfoInContext(ctx, rpcInfo{
-					bytesSent:     stream.BytesSent(),
-					bytesReceived: stream.BytesReceived(),
-				})
-				done(balancer.DoneInfo{Err: err})
-			}
-			if _, ok := err.(transport.ConnectionError); (ok || err == transport.ErrStreamDrain) && !c.failFast {
-				continue
-			}
-			return toRPCErr(err)
-		}
-		if c.traceInfo.tr != nil {
-			c.traceInfo.tr.LazyLog(&payload{sent: false, msg: reply}, true)
-		}
-		t.CloseStream(stream, nil)
-		if done != nil {
-			updateRPCInfoInContext(ctx, rpcInfo{
-				bytesSent:     stream.BytesSent(),
-				bytesReceived: stream.BytesReceived(),
-			})
-			done(balancer.DoneInfo{Err: err})
-=======
 		if err := cs.RecvMsg(reply); err != nil {
 			if !cs.c.failFast && cs.attempt.s.Unprocessed() && firstAttempt {
 				// TODO: Add a field to header for grpc-transparent-retry-attempts
@@ -354,7 +87,6 @@
 				continue
 			}
 			return err
->>>>>>> aa2d8583
 		}
 		return nil
 	}
