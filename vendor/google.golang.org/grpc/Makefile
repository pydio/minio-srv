--- conflicted
+++ resolved
@@ -21,12 +21,9 @@
 		exit 1; \
 	fi
 	go generate google.golang.org/grpc/...
-<<<<<<< HEAD
-=======
 
 vet:
 	./vet.sh
->>>>>>> aa2d8583
 
 test: testdeps
 	go test -cpu 1,4 -timeout 5m google.golang.org/grpc/...
