--- conflicted
+++ resolved
@@ -1,14 +1,4 @@
-<<<<<<< HEAD
-go_import_path: github.com/pydio/minio-srv
-sudo: required
-
-services:
- - docker
-
-dist: trusty
-=======
 go_import_path: github.com/minio/minio
->>>>>>> aa2d8583
 
 language: go
 
