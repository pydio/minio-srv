--- conflicted
+++ resolved
@@ -16,11 +16,11 @@
 
 /*
  * Below main package has canonical imports for 'go get' and 'go build'
- * to work with all other clones of github.com/pydio/minio-srv repository. For
+ * to work with all other clones of github.com/minio/minio repository. For
  * more information refer https://golang.org/doc/go1.4#canonicalimports
  */
 
-package main // import "github.com/pydio/minio-srv"
+package main // import "github.com/minio/minio"
 
 import (
 	"fmt"
@@ -29,14 +29,10 @@
 
 	version "github.com/hashicorp/go-version"
 	"github.com/minio/mc/pkg/console"
-<<<<<<< HEAD
-	minio "github.com/pydio/minio-srv/cmd"
-=======
 	minio "github.com/minio/minio/cmd"
 
 	// Import gateway
 	_ "github.com/minio/minio/cmd/gateway"
->>>>>>> aa2d8583
 )
 
 const (
