/*
 * Minio Cloud Storage, (C) 2015, 2016, 2017 Minio, Inc.
 *
 * Licensed under the Apache License, Version 2.0 (the "License");
 * you may not use this file except in compliance with the License.
 * You may obtain a copy of the License at
 *
 *     http://www.apache.org/licenses/LICENSE-2.0
 *
 * Unless required by applicable law or agreed to in writing, software
 * distributed under the License is distributed on an "AS IS" BASIS,
 * WITHOUT WARRANTIES OR CONDITIONS OF ANY KIND, either express or implied.
 * See the License for the specific language governing permissions and
 * limitations under the License.
 */

// Package cmd This file implements helper functions to validate AWS
// Signature Version '4' authorization header.
//
// This package provides comprehensive helpers for following signature
// types.
// - Based on Authorization header.
// - Based on Query parameters.
// - Based on Form POST policy.
package cmd

import (
	"bytes"
	"crypto/subtle"
	"encoding/hex"
	"net/http"
	"net/url"
	"sort"
	"strconv"
	"strings"
	"time"

	"github.com/minio/minio-go/pkg/s3utils"
	sha256 "github.com/minio/sha256-simd"
)

// AWS Signature Version '4' constants.
const (
	signV4Algorithm = "AWS4-HMAC-SHA256"
	iso8601Format   = "20060102T150405Z"
	yyyymmdd        = "20060102"
)

// getCanonicalHeaders generate a list of request headers with their values
func getCanonicalHeaders(signedHeaders http.Header) string {
	var headers []string
	vals := make(http.Header)
	for k, vv := range signedHeaders {
		headers = append(headers, strings.ToLower(k))
		vals[strings.ToLower(k)] = vv
	}
	sort.Strings(headers)

	var buf bytes.Buffer
	for _, k := range headers {
		buf.WriteString(k)
		buf.WriteByte(':')
		for idx, v := range vals[k] {
			if idx > 0 {
				buf.WriteByte(',')
			}
			buf.WriteString(signV4TrimAll(v))
		}
		buf.WriteByte('\n')
	}
	return buf.String()
}

// getSignedHeaders generate a string i.e alphabetically sorted, semicolon-separated list of lowercase request header names
func getSignedHeaders(signedHeaders http.Header) string {
	var headers []string
	for k := range signedHeaders {
		headers = append(headers, strings.ToLower(k))
	}
	sort.Strings(headers)
	return strings.Join(headers, ";")
}

// getCanonicalRequest generate a canonical request of style
//
// canonicalRequest =
//  <HTTPMethod>\n
//  <CanonicalURI>\n
//  <CanonicalQueryString>\n
//  <CanonicalHeaders>\n
//  <SignedHeaders>\n
//  <HashedPayload>
//
func getCanonicalRequest(extractedSignedHeaders http.Header, payload, queryStr, urlPath, method string) string {
	rawQuery := strings.Replace(queryStr, "+", "%20", -1)
	encodedPath := s3utils.EncodePath(urlPath)
	canonicalRequest := strings.Join([]string{
		method,
		encodedPath,
		rawQuery,
		getCanonicalHeaders(extractedSignedHeaders),
		getSignedHeaders(extractedSignedHeaders),
		payload,
	}, "\n")
	return canonicalRequest
}

// getScope generate a string of a specific date, an AWS region, and a service.
func getScope(t time.Time, region string) string {
	scope := strings.Join([]string{
		t.Format(yyyymmdd),
		region,
		"s3",
		"aws4_request",
	}, "/")
	return scope
}

// getStringToSign a string based on selected query values.
func getStringToSign(canonicalRequest string, t time.Time, scope string) string {
	stringToSign := signV4Algorithm + "\n" + t.Format(iso8601Format) + "\n"
	stringToSign = stringToSign + scope + "\n"
	canonicalRequestBytes := sha256.Sum256([]byte(canonicalRequest))
	stringToSign = stringToSign + hex.EncodeToString(canonicalRequestBytes[:])
	return stringToSign
}

// getSigningKey hmac seed to calculate final signature.
func getSigningKey(secretKey string, t time.Time, region string) []byte {
	date := sumHMAC([]byte("AWS4"+secretKey), []byte(t.Format(yyyymmdd)))
	regionBytes := sumHMAC(date, []byte(region))
	service := sumHMAC(regionBytes, []byte("s3"))
	signingKey := sumHMAC(service, []byte("aws4_request"))
	return signingKey
}

// getSignature final signature in hexadecimal form.
func getSignature(signingKey []byte, stringToSign string) string {
	return hex.EncodeToString(sumHMAC(signingKey, []byte(stringToSign)))
}

// Check to see if Policy is signed correctly.
func doesPolicySignatureMatch(formValues http.Header) APIErrorCode {
	// For SignV2 - Signature field will be valid
	if _, ok := formValues["Signature"]; ok {
		return doesPolicySignatureV2Match(formValues)
	}
	return doesPolicySignatureV4Match(formValues)
}

// compareSignatureV4 returns true if and only if both signatures
// are equal. The signatures are expected to be HEX encoded strings
// according to the AWS S3 signature V4 spec.
func compareSignatureV4(sig1, sig2 string) bool {
	// The CTC using []byte(str) works because the hex encoding
	// is unique for a sequence of bytes. See also compareSignatureV2.
	return subtle.ConstantTimeCompare([]byte(sig1), []byte(sig2)) == 1
}

// doesPolicySignatureMatch - Verify query headers with post policy
//     - http://docs.aws.amazon.com/AmazonS3/latest/API/sigv4-HTTPPOSTConstructPolicy.html
// returns ErrNone if the signature matches.
func doesPolicySignatureV4Match(formValues http.Header) APIErrorCode {
	// Server region.
	region := globalServerConfig.GetRegion()

	// Parse credential tag.
	credHeader, err := parseCredentialHeader("Credential="+formValues.Get("X-Amz-Credential"), region)
	if err != ErrNone {
		return ErrMissingFields
	}

	cred, _, s3Err := checkKeyValid(credHeader.accessKey)
	if s3Err != ErrNone {
		return s3Err
	}

	// Get signing key.
	signingKey := getSigningKey(cred.SecretKey, credHeader.scope.date, credHeader.scope.region)

	// Get signature.
	newSignature := getSignature(signingKey, formValues.Get("Policy"))

	// Verify signature.
	if !compareSignatureV4(newSignature, formValues.Get("X-Amz-Signature")) {
		return ErrSignatureDoesNotMatch
	}

	// Success.
	return ErrNone
}

// doesPresignedSignatureMatch - Verify query headers with presigned signature
//     - http://docs.aws.amazon.com/AmazonS3/latest/API/sigv4-query-string-auth.html
// returns ErrNone if the signature matches.
func doesPresignedSignatureMatch(hashedPayload string, r *http.Request, region string) APIErrorCode {
	// Copy request
	req := *r

	// Parse request query string.
	pSignValues, err := parsePreSignV4(req.URL.Query(), region)
	if err != ErrNone {
		return err
	}

	cred, _, s3Err := checkKeyValid(pSignValues.Credential.accessKey)
	if s3Err != ErrNone {
		return s3Err
	}

	// Extract all the signed headers along with its values.
	extractedSignedHeaders, errCode := extractSignedHeaders(pSignValues.SignedHeaders, r)
	if errCode != ErrNone {
		return errCode
	}

	// Construct new query.
	query := make(url.Values)
	if req.URL.Query().Get("X-Amz-Content-Sha256") != "" {
		query.Set("X-Amz-Content-Sha256", hashedPayload)
	}

	query.Set("X-Amz-Algorithm", signV4Algorithm)

	// If the host which signed the request is slightly ahead in time (by less than globalMaxSkewTime) the
	// request should still be allowed.
	if pSignValues.Date.After(UTCNow().Add(globalMaxSkewTime)) {
		return ErrRequestNotReadyYet
	}

	if UTCNow().Sub(pSignValues.Date) > pSignValues.Expires {
		return ErrExpiredPresignRequest
	}

	// Save the date and expires.
	t := pSignValues.Date
	expireSeconds := int(pSignValues.Expires / time.Second)

	// Construct the query.
	query.Set("X-Amz-Date", t.Format(iso8601Format))
	query.Set("X-Amz-Expires", strconv.Itoa(expireSeconds))
	query.Set("X-Amz-SignedHeaders", getSignedHeaders(extractedSignedHeaders))
	query.Set("X-Amz-Credential", cred.AccessKey+"/"+getScope(t, pSignValues.Credential.scope.region))

	// Save other headers available in the request parameters.
	for k, v := range req.URL.Query() {

		// Handle the metadata in presigned put query string
		if strings.Contains(strings.ToLower(k), "x-amz-meta-") {
			query.Set(k, v[0])
		}

		if strings.HasPrefix(strings.ToLower(k), "x-amz") {
			continue
		}
		query[k] = v
	}

	// Get the encoded query.
	encodedQuery := query.Encode()

	// Verify if date query is same.
	if req.URL.Query().Get("X-Amz-Date") != query.Get("X-Amz-Date") {
		return ErrSignatureDoesNotMatch
	}
	// Verify if expires query is same.
	if req.URL.Query().Get("X-Amz-Expires") != query.Get("X-Amz-Expires") {
		return ErrSignatureDoesNotMatch
	}
	// Verify if signed headers query is same.
	if req.URL.Query().Get("X-Amz-SignedHeaders") != query.Get("X-Amz-SignedHeaders") {
		return ErrSignatureDoesNotMatch
	}
	// Verify if credential query is same.
	if req.URL.Query().Get("X-Amz-Credential") != query.Get("X-Amz-Credential") {
		return ErrSignatureDoesNotMatch
	}
	// Verify if sha256 payload query is same.
	if req.URL.Query().Get("X-Amz-Content-Sha256") != "" {
		if req.URL.Query().Get("X-Amz-Content-Sha256") != query.Get("X-Amz-Content-Sha256") {
			return ErrContentSHA256Mismatch
		}
	}

	/// Verify finally if signature is same.

	// Get canonical request.
	presignedCanonicalReq := getCanonicalRequest(extractedSignedHeaders, hashedPayload, encodedQuery, req.URL.Path, req.Method)

	// Get string to sign from canonical request.
	presignedStringToSign := getStringToSign(presignedCanonicalReq, t, pSignValues.Credential.getScope())

	// Get hmac presigned signing key.
	presignedSigningKey := getSigningKey(cred.SecretKey, pSignValues.Credential.scope.date, pSignValues.Credential.scope.region)

	// Get new signature.
	newSignature := getSignature(presignedSigningKey, presignedStringToSign)

	// Verify signature.
	if !compareSignatureV4(req.URL.Query().Get("X-Amz-Signature"), newSignature) {
		return ErrSignatureDoesNotMatch
	}
	return ErrNone
}

// doesSignatureMatch - Verify authorization header with calculated header in accordance with
//     - http://docs.aws.amazon.com/AmazonS3/latest/API/sig-v4-authenticating-requests.html
// returns ErrNone if signature matches.
<<<<<<< HEAD
func doesSignatureMatch(hashedPayload string, r *http.Request, region string, skipAccessKey bool) APIErrorCode {
	// Access credentials.
	cred := serverConfig.GetCredential()

=======
func doesSignatureMatch(hashedPayload string, r *http.Request, region string) APIErrorCode {
>>>>>>> aa2d8583
	// Copy request.
	req := *r

	// Save authorization header.
	v4Auth := req.Header.Get("Authorization")

	// Parse signature version '4' header.
	signV4Values, err := parseSignV4(v4Auth, region)
	if err != ErrNone {
		return err
	}

	// Extract all the signed headers along with its values.
	extractedSignedHeaders, errCode := extractSignedHeaders(signV4Values.SignedHeaders, r)
	if errCode != ErrNone {
		return errCode
	}

<<<<<<< HEAD
	// Verify if the access key id matches.
	if !skipAccessKey && signV4Values.Credential.accessKey != cred.AccessKey {
		return ErrInvalidAccessKeyID
	}

	// Verify if region is valid.
	sRegion := signV4Values.Credential.scope.region
	// Region is set to be empty, we use whatever was sent by the
	// request and proceed further. This is a work-around to address
	// an important problem for ListBuckets() getting signed with
	// different regions.
	if region == "" {
		region = sRegion
	}
	// Should validate region, only if region is set.
	if !isValidRegion(sRegion, region) {
		return ErrInvalidRegion
=======
	cred, _, s3Err := checkKeyValid(signV4Values.Credential.accessKey)
	if s3Err != ErrNone {
		return s3Err
>>>>>>> aa2d8583
	}

	// Extract date, if not present throw error.
	var date string
	if date = req.Header.Get(http.CanonicalHeaderKey("x-amz-date")); date == "" {
		if date = r.Header.Get("Date"); date == "" {
			return ErrMissingDateHeader
		}
	}

	// Parse date header.
	t, e := time.Parse(iso8601Format, date)
	if e != nil {
		return ErrMalformedDate
	}

	// Query string.
	queryStr := req.URL.Query().Encode()

	// Get canonical request.
	canonicalRequest := getCanonicalRequest(extractedSignedHeaders, hashedPayload, queryStr, req.URL.Path, req.Method)

	// Get string to sign from canonical request.
	stringToSign := getStringToSign(canonicalRequest, t, signV4Values.Credential.getScope())

	// Get hmac signing key.
	signingKey := getSigningKey(cred.SecretKey, signV4Values.Credential.scope.date, signV4Values.Credential.scope.region)

	// Calculate signature.
	newSignature := getSignature(signingKey, stringToSign)

	// Verify if signature match.
	if !compareSignatureV4(newSignature, signV4Values.Signature) {
		return ErrSignatureDoesNotMatch
	}

	// Return error none.
	return ErrNone
}<|MERGE_RESOLUTION|>--- conflicted
+++ resolved
@@ -306,14 +306,7 @@
 // doesSignatureMatch - Verify authorization header with calculated header in accordance with
 //     - http://docs.aws.amazon.com/AmazonS3/latest/API/sig-v4-authenticating-requests.html
 // returns ErrNone if signature matches.
-<<<<<<< HEAD
-func doesSignatureMatch(hashedPayload string, r *http.Request, region string, skipAccessKey bool) APIErrorCode {
-	// Access credentials.
-	cred := serverConfig.GetCredential()
-
-=======
 func doesSignatureMatch(hashedPayload string, r *http.Request, region string) APIErrorCode {
->>>>>>> aa2d8583
 	// Copy request.
 	req := *r
 
@@ -332,29 +325,9 @@
 		return errCode
 	}
 
-<<<<<<< HEAD
-	// Verify if the access key id matches.
-	if !skipAccessKey && signV4Values.Credential.accessKey != cred.AccessKey {
-		return ErrInvalidAccessKeyID
-	}
-
-	// Verify if region is valid.
-	sRegion := signV4Values.Credential.scope.region
-	// Region is set to be empty, we use whatever was sent by the
-	// request and proceed further. This is a work-around to address
-	// an important problem for ListBuckets() getting signed with
-	// different regions.
-	if region == "" {
-		region = sRegion
-	}
-	// Should validate region, only if region is set.
-	if !isValidRegion(sRegion, region) {
-		return ErrInvalidRegion
-=======
 	cred, _, s3Err := checkKeyValid(signV4Values.Credential.accessKey)
 	if s3Err != ErrNone {
 		return s3Err
->>>>>>> aa2d8583
 	}
 
 	// Extract date, if not present throw error.
