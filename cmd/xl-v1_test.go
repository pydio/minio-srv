/*
 * Minio Cloud Storage, (C) 2016 Minio, Inc.
 *
 * Licensed under the Apache License, Version 2.0 (the "License");
 * you may not use this file except in compliance with the License.
 * You may obtain a copy of the License at
 *
 *     http://www.apache.org/licenses/LICENSE-2.0
 *
 * Unless required by applicable law or agreed to in writing, software
 * distributed under the License is distributed on an "AS IS" BASIS,
 * WITHOUT WARRANTIES OR CONDITIONS OF ANY KIND, either express or implied.
 * See the License for the specific language governing permissions and
 * limitations under the License.
 */

package cmd

import (
	"reflect"
	"testing"
<<<<<<< HEAD

	"github.com/pydio/minio-srv/pkg/disk"
=======
>>>>>>> aa2d8583
)

// Sort valid disks info.
func TestSortingValidDisks(t *testing.T) {
	testCases := []struct {
		disksInfo      []DiskInfo
		validDisksInfo []DiskInfo
	}{
		// One of the disks is offline.
		{
			disksInfo: []DiskInfo{
				{Total: 150, Free: 10},
				{Total: 0, Free: 0},
				{Total: 200, Free: 10},
				{Total: 100, Free: 10},
			},
			validDisksInfo: []DiskInfo{
				{Total: 100, Free: 10},
				{Total: 150, Free: 10},
				{Total: 200, Free: 10},
			},
		},
		// All disks are online.
		{
			disksInfo: []DiskInfo{
				{Total: 150, Free: 10},
				{Total: 200, Free: 10},
				{Total: 100, Free: 10},
				{Total: 115, Free: 10},
			},
			validDisksInfo: []DiskInfo{
				{Total: 100, Free: 10},
				{Total: 115, Free: 10},
				{Total: 150, Free: 10},
				{Total: 200, Free: 10},
			},
		},
	}

	for i, testCase := range testCases {
		validDisksInfo := sortValidDisksInfo(testCase.disksInfo)
		if !reflect.DeepEqual(validDisksInfo, testCase.validDisksInfo) {
			t.Errorf("Test %d: Expected %#v, Got %#v", i+1, testCase.validDisksInfo, validDisksInfo)
		}
	}
}<|MERGE_RESOLUTION|>--- conflicted
+++ resolved
@@ -19,11 +19,6 @@
 import (
 	"reflect"
 	"testing"
-<<<<<<< HEAD
-
-	"github.com/pydio/minio-srv/pkg/disk"
-=======
->>>>>>> aa2d8583
 )
 
 // Sort valid disks info.
