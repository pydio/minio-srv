/*
 * Minio Cloud Storage, (C) 2017 Minio, Inc.
 *
 * Licensed under the Apache License, Version 2.0 (the "License");
 * you may not use this file except in compliance with the License.
 * You may obtain a copy of the License at
 *
 *     http://www.apache.org/licenses/LICENSE-2.0
 *
 * Unless required by applicable law or agreed to in writing, software
 * distributed under the License is distributed on an "AS IS" BASIS,
 * WITHOUT WARRANTIES OR CONDITIONS OF ANY KIND, either express or implied.
 * See the License for the specific language governing permissions and
 * limitations under the License.
 */

package cmd

import (
	"context"
	"errors"
	"fmt"
	"net"
	"net/url"
	"os"
	"sort"
	"strconv"
	"strings"
	"syscall"
	"time"

	humanize "github.com/dustin/go-humanize"
<<<<<<< HEAD
	"github.com/pydio/minio-go/pkg/set"
=======
	"github.com/minio/minio-go/pkg/set"
	"github.com/minio/minio/cmd/logger"
>>>>>>> aa2d8583
)

// IPv4 addresses of local host.
var localIP4 = mustGetLocalIP4()

// mustSplitHostPort is a wrapper to net.SplitHostPort() where error is assumed to be a fatal.
func mustSplitHostPort(hostPort string) (host, port string) {
	host, port, err := net.SplitHostPort(hostPort)
	logger.FatalIf(err, "Unable to split host port %s", hostPort)
	return host, port
}

// mustGetLocalIP4 returns IPv4 addresses of local host.  It panics on error.
func mustGetLocalIP4() (ipList set.StringSet) {
	ipList = set.NewStringSet()
	addrs, err := net.InterfaceAddrs()
	logger.FatalIf(err, "Unable to get IP addresses of this host")

	for _, addr := range addrs {
		var ip net.IP
		switch v := addr.(type) {
		case *net.IPNet:
			ip = v.IP
		case *net.IPAddr:
			ip = v.IP
		}

		if ip.To4() != nil {
			ipList.Add(ip.String())
		}
	}

	return ipList
}

// getHostIP4 returns IPv4 address of given host.
func getHostIP4(host string) (ipList set.StringSet, err error) {
	var ips []net.IP

	if ips, err = net.LookupIP(host); err != nil {
		// return err if not Docker or Kubernetes
		// We use IsDocker() method to check for Docker Swarm environment
		// as there is no reliable way to clearly identify Swarm from
		// Docker environment.
		if !IsDocker() && !IsKubernetes() {
			return ipList, err
		}

		// channel to indicate completion of host resolution
		doneCh := make(chan struct{})
		// Indicate retry routine to exit cleanly, upon this function return.
		defer close(doneCh)
		// Mark the starting time
		startTime := time.Now()
		// wait for hosts to resolve in exponentialbackoff manner
		for range newRetryTimerSimple(doneCh) {
			// Retry infinitely on Kubernetes and Docker swarm.
			// This is needed as the remote hosts are sometime
			// not available immediately.
			if ips, err = net.LookupIP(host); err == nil {
				break
			}
			// time elapsed
			timeElapsed := time.Since(startTime)
			// log error only if more than 1s elapsed
			if timeElapsed > time.Second {
				// log the message to console about the host not being
				// resolveable.
				reqInfo := (&logger.ReqInfo{}).AppendTags("host", host)
				reqInfo.AppendTags("elapsedTime", humanize.RelTime(startTime, startTime.Add(timeElapsed), "elapsed", ""))
				ctx := logger.SetReqInfo(context.Background(), reqInfo)
				logger.LogIf(ctx, err)
			}
		}
	}

	ipList = set.NewStringSet()
	for _, ip := range ips {
		if ip.To4() != nil {
			ipList.Add(ip.String())
		}
	}

	return ipList, err
}

// byLastOctetValue implements sort.Interface used in sorting a list
// of ip address by their last octet value in descending order.
type byLastOctetValue []net.IP

func (n byLastOctetValue) Len() int      { return len(n) }
func (n byLastOctetValue) Swap(i, j int) { n[i], n[j] = n[j], n[i] }
func (n byLastOctetValue) Less(i, j int) bool {
	// This case is needed when all ips in the list
	// have same last octets, Following just ensures that
	// 127.0.0.1 is moved to the end of the list.
	if n[i].String() == "127.0.0.1" {
		return false
	}
	if n[j].String() == "127.0.0.1" {
		return true
	}
	return []byte(n[i].To4())[3] > []byte(n[j].To4())[3]
}

// sortIPs - sort ips based on higher octects.
// The logic to sort by last octet is implemented to
// prefer CIDRs with higher octects, this in-turn skips the
// localhost/loopback address to be not preferred as the
// first ip on the list. Subsequently this list helps us print
// a user friendly message with appropriate values.
func sortIPs(ipList []string) []string {
	if len(ipList) == 1 {
		return ipList
	}

	var ipV4s []net.IP
	var nonIPs []string
	for _, ip := range ipList {
		nip := net.ParseIP(ip)
		if nip != nil {
			ipV4s = append(ipV4s, nip)
		} else {
			nonIPs = append(nonIPs, ip)
		}
	}

	sort.Sort(byLastOctetValue(ipV4s))

	var ips []string
	for _, ip := range ipV4s {
		ips = append(ips, ip.String())
	}

	return append(nonIPs, ips...)
}

func getAPIEndpoints(serverAddr string) (apiEndpoints []string) {
	host, port := mustSplitHostPort(serverAddr)

	var ipList []string
	if host == "" {
		ipList = sortIPs(localIP4.ToSlice())
	} else {
		ipList = []string{host}
	}

	for _, ip := range ipList {
		apiEndpoints = append(apiEndpoints, fmt.Sprintf("%s://%s:%s", getURLScheme(globalIsSSL), ip, port))
	}

	return apiEndpoints
}

// isHostIPv4 - helper for validating if the provided arg is an ip address.
func isHostIPv4(ipAddress string) bool {
	host, _, err := net.SplitHostPort(ipAddress)
	if err != nil {
		host = ipAddress
	}
	return net.ParseIP(host) != nil
}

// checkPortAvailability - check if given port is already in use.
// Note: The check method tries to listen on given port and closes it.
// It is possible to have a disconnected client in this tiny window of time.
func checkPortAvailability(port string) (err error) {
	// Return true if err is "address already in use" error.
	isAddrInUseErr := func(err error) (b bool) {
		if opErr, ok := err.(*net.OpError); ok {
			if sysErr, ok := opErr.Err.(*os.SyscallError); ok {
				if errno, ok := sysErr.Err.(syscall.Errno); ok {
					b = (errno == syscall.EADDRINUSE)
				}
			}
		}

		return b
	}

	network := []string{"tcp", "tcp4", "tcp6"}
	for _, n := range network {
		l, err := net.Listen(n, net.JoinHostPort("", port))
		if err == nil {
			// As we are able to listen on this network, the port is not in use.
			// Close the listener and continue check other networks.
			if err = l.Close(); err != nil {
				return err
			}
		} else if isAddrInUseErr(err) {
			// As we got EADDRINUSE error, the port is in use by other process.
			// Return the error.
			return err
		}
	}

	return nil
}

// extractHostPort - extracts host/port from many address formats
// such as, ":9000", "localhost:9000", "http://localhost:9000/"
func extractHostPort(hostAddr string) (string, string, error) {
	var addr, scheme string

	if hostAddr == "" {
		return "", "", errors.New("unable to process empty address")
	}

	// Simplify the work of url.Parse() and always send a url with
	if !strings.HasPrefix(hostAddr, "http://") && !strings.HasPrefix(hostAddr, "https://") {
		hostAddr = "//" + hostAddr
	}

	// Parse address to extract host and scheme field
	u, err := url.Parse(hostAddr)
	if err != nil {
		return "", "", err
	}

	addr = u.Host
	scheme = u.Scheme

	// Use the given parameter again if url.Parse()
	// didn't return any useful result.
	if addr == "" {
		addr = hostAddr
		scheme = "http"
	}

	// At this point, addr can be one of the following form:
	//	":9000"
	//	"localhost:9000"
	//	"localhost" <- in this case, we check for scheme

	host, port, err := net.SplitHostPort(addr)
	if err != nil {
		if !strings.Contains(err.Error(), "missing port in address") {
			return "", "", err
		}

		host = addr

		switch scheme {
		case "https":
			port = "443"
		case "http":
			port = "80"
		default:
			return "", "", errors.New("unable to guess port from scheme")
		}
	}

	return host, port, nil
}

// isLocalHost - checks if the given parameter
// correspond to one of the local IP of the
// current machine
func isLocalHost(host string) (bool, error) {
	hostIPs, err := getHostIP4(host)
	if err != nil {
		return false, err
	}

	// If intersection of two IP sets is not empty, then the host is local host.
	isLocal := !localIP4.Intersection(hostIPs).IsEmpty()
	return isLocal, nil
}

// sameLocalAddrs - returns true if two addresses, even with different
// formats, point to the same machine, e.g:
//   ':9000' and 'http://localhost:9000/' will return true
func sameLocalAddrs(addr1, addr2 string) (bool, error) {

	// Extract host & port from given parameters
	host1, port1, err := extractHostPort(addr1)
	if err != nil {
		return false, err
	}
	host2, port2, err := extractHostPort(addr2)
	if err != nil {
		return false, err
	}

	var addr1Local, addr2Local bool

	if host1 == "" {
		// If empty host means it is localhost
		addr1Local = true
	} else {
		// Host not empty, check if it is local
		if addr1Local, err = isLocalHost(host1); err != nil {
			return false, err
		}
	}

	if host2 == "" {
		// If empty host means it is localhost
		addr2Local = true
	} else {
		// Host not empty, check if it is local
		if addr2Local, err = isLocalHost(host2); err != nil {
			return false, err
		}
	}

	// If both of addresses point to the same machine, check if
	// have the same port
	if addr1Local && addr2Local {
		if port1 == port2 {
			return true, nil
		}
	}
	return false, nil
}

// CheckLocalServerAddr - checks if serverAddr is valid and local host.
func CheckLocalServerAddr(serverAddr string) error {
	host, port, err := net.SplitHostPort(serverAddr)
	if err != nil {
		return uiErrInvalidAddressFlag(err)
	}

	// Check whether port is a valid port number.
	p, err := strconv.Atoi(port)
	if err != nil {
		return uiErrInvalidAddressFlag(err).Msg("invalid port number")
	} else if p < 1 || p > 65535 {
		return uiErrInvalidAddressFlag(nil).Msg("port number must be between 1 to 65535")
	}

	// 0.0.0.0 is a wildcard address and refers to local network
	// addresses. I.e, 0.0.0.0:9000 like ":9000" refers to port
	// 9000 on localhost.
	if host != "" && host != net.IPv4zero.String() {
		isLocalHost, err := isLocalHost(host)
		if err != nil {
			return err
		}
		if !isLocalHost {
			return uiErrInvalidAddressFlag(nil).Msg("host in server address should be this server")
		}
	}

	return nil
}<|MERGE_RESOLUTION|>--- conflicted
+++ resolved
@@ -30,12 +30,8 @@
 	"time"
 
 	humanize "github.com/dustin/go-humanize"
-<<<<<<< HEAD
-	"github.com/pydio/minio-go/pkg/set"
-=======
 	"github.com/minio/minio-go/pkg/set"
 	"github.com/minio/minio/cmd/logger"
->>>>>>> aa2d8583
 )
 
 // IPv4 addresses of local host.
