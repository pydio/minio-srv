--- conflicted
+++ resolved
@@ -27,14 +27,9 @@
 	"strings"
 	"sync"
 
-<<<<<<< HEAD
-	"github.com/pydio/minio-srv/pkg/mimedb"
-	"github.com/pydio/minio-srv/pkg/objcache"
-=======
 	"github.com/minio/minio/cmd/logger"
 	"github.com/minio/minio/pkg/hash"
 	"github.com/minio/minio/pkg/mimedb"
->>>>>>> aa2d8583
 )
 
 // list all errors which can be ignored in object operations.
