/*
 * Minio Cloud Storage, (C) 2016 Minio, Inc.
 *
 * Licensed under the Apache License, Version 2.0 (the "License");
 * you may not use this file except in compliance with the License.
 * You may obtain a copy of the License at
 *
 *     http://www.apache.org/licenses/LICENSE-2.0
 *
 * Unless required by applicable law or agreed to in writing, software
 * distributed under the License is distributed on an "AS IS" BASIS,
 * WITHOUT WARRANTIES OR CONDITIONS OF ANY KIND, either express or implied.
 * See the License for the specific language governing permissions and
 * limitations under the License.
 */

package cmd

import (
	"sync"
<<<<<<< HEAD

	"github.com/pydio/minio-srv/pkg/disk"
=======
>>>>>>> aa2d8583
)

// naughtyDisk wraps a POSIX disk and returns programmed errors
// specified by the developer. The purpose is to simulate errors
// that are hard to simulate in practice like DiskNotFound.
// Programmed errors are stored in errors field.
type naughtyDisk struct {
	// The real disk
	disk StorageAPI
	// Programmed errors: API call number => error to return
	errors map[int]error
	// The error to return when no error value is programmed
	defaultErr error
	// The current API call number
	callNR int
	// Data protection
	mu sync.Mutex
}

func newNaughtyDisk(d StorageAPI, errs map[int]error, defaultErr error) *naughtyDisk {
	return &naughtyDisk{disk: d, errors: errs, defaultErr: defaultErr}
}

func (d *naughtyDisk) String() string {
	return d.disk.String()
}

func (d *naughtyDisk) IsOnline() bool {
	if err := d.calcError(); err != nil {
		return err == errDiskNotFound
	}
	return d.disk.IsOnline()
}

func (d *naughtyDisk) LastError() (err error) {
	return nil
}

func (d *naughtyDisk) Close() (err error) {
	if err = d.calcError(); err != nil {
		return err
	}
	return d.disk.Close()
}

func (d *naughtyDisk) calcError() (err error) {
	d.mu.Lock()
	defer d.mu.Unlock()
	d.callNR++
	if err, ok := d.errors[d.callNR]; ok {
		return err
	}
	if d.defaultErr != nil {
		return d.defaultErr
	}
	return nil
}

func (d *naughtyDisk) DiskInfo() (info DiskInfo, err error) {
	if err := d.calcError(); err != nil {
		return info, err
	}
	return d.disk.DiskInfo()
}

func (d *naughtyDisk) MakeVol(volume string) (err error) {
	if err := d.calcError(); err != nil {
		return err
	}
	return d.disk.MakeVol(volume)
}

func (d *naughtyDisk) ListVols() (vols []VolInfo, err error) {
	if err := d.calcError(); err != nil {
		return nil, err
	}
	return d.disk.ListVols()
}

func (d *naughtyDisk) StatVol(volume string) (volInfo VolInfo, err error) {
	if err := d.calcError(); err != nil {
		return VolInfo{}, err
	}
	return d.disk.StatVol(volume)
}
func (d *naughtyDisk) DeleteVol(volume string) (err error) {
	if err := d.calcError(); err != nil {
		return err
	}
	return d.disk.DeleteVol(volume)
}

func (d *naughtyDisk) ListDir(volume, path string, count int) (entries []string, err error) {
	if err := d.calcError(); err != nil {
		return []string{}, err
	}
	return d.disk.ListDir(volume, path, count)
}

func (d *naughtyDisk) ReadFile(volume string, path string, offset int64, buf []byte, verifier *BitrotVerifier) (n int64, err error) {
	if err := d.calcError(); err != nil {
		return 0, err
	}
	return d.disk.ReadFile(volume, path, offset, buf, verifier)
}

func (d *naughtyDisk) PrepareFile(volume, path string, length int64) error {
	if err := d.calcError(); err != nil {
		return err
	}
	return d.disk.PrepareFile(volume, path, length)
}

func (d *naughtyDisk) AppendFile(volume, path string, buf []byte) error {
	if err := d.calcError(); err != nil {
		return err
	}
	return d.disk.AppendFile(volume, path, buf)
}

func (d *naughtyDisk) RenameFile(srcVolume, srcPath, dstVolume, dstPath string) error {
	if err := d.calcError(); err != nil {
		return err
	}
	return d.disk.RenameFile(srcVolume, srcPath, dstVolume, dstPath)
}

func (d *naughtyDisk) StatFile(volume string, path string) (file FileInfo, err error) {
	if err := d.calcError(); err != nil {
		return FileInfo{}, err
	}
	return d.disk.StatFile(volume, path)
}

func (d *naughtyDisk) DeleteFile(volume string, path string) (err error) {
	if err := d.calcError(); err != nil {
		return err
	}
	return d.disk.DeleteFile(volume, path)
}

func (d *naughtyDisk) ReadAll(volume string, path string) (buf []byte, err error) {
	if err := d.calcError(); err != nil {
		return nil, err
	}
	return d.disk.ReadAll(volume, path)
}<|MERGE_RESOLUTION|>--- conflicted
+++ resolved
@@ -18,11 +18,6 @@
 
 import (
 	"sync"
-<<<<<<< HEAD
-
-	"github.com/pydio/minio-srv/pkg/disk"
-=======
->>>>>>> aa2d8583
 )
 
 // naughtyDisk wraps a POSIX disk and returns programmed errors
