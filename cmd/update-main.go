--- conflicted
+++ resolved
@@ -237,12 +237,8 @@
 //
 //   Minio (<OS>; <ARCH>[; <MODE>][; dcos][; kubernetes][; docker][; source]) Minio/<VERSION> Minio/<RELEASE-TAG> Minio/<COMMIT-ID> [Minio/universe-<PACKAGE-NAME>] [Minio/helm-<HELM-VERSION>]
 //
-<<<<<<< HEAD
-// For any change here should be discussed by openning an issue at https://github.com/pydio/minio-srv/issues.
-=======
 // Any change here should be discussed by opening an issue at
 // https://github.com/minio/minio/issues.
->>>>>>> aa2d8583
 func getUserAgent(mode string) string {
 
 	userAgentParts := []string{}
@@ -427,12 +423,7 @@
 	// Check if we are docker environment, return docker update command
 	if IsDocker() {
 		// Construct release tag name.
-<<<<<<< HEAD
-		rTag := "RELEASE." + buildDate.Format(minioReleaseTagTimeLayout)
-		return fmt.Sprintf("docker pull pydio/minio-srv:%s", rTag)
-=======
 		return fmt.Sprintf("docker pull minio/minio:%s", releaseTag)
->>>>>>> aa2d8583
 	}
 
 	// For binary only installations, we return link to the latest binary.
