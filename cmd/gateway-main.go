/*
 * Minio Cloud Storage, (C) 2017, 2018 Minio, Inc.
 *
 * Licensed under the Apache License, Version 2.0 (the "License");
 * you may not use this file except in compliance with the License.
 * You may obtain a copy of the License at
 *
 *     http://www.apache.org/licenses/LICENSE-2.0
 *
 * Unless required by applicable law or agreed to in writing, software
 * distributed under the License is distributed on an "AS IS" BASIS,
 * WITHOUT WARRANTIES OR CONDITIONS OF ANY KIND, either express or implied.
 * See the License for the specific language governing permissions and
 * limitations under the License.
 */

package cmd

import (
	"context"
	"fmt"
	"net"
	"net/url"
	"os"
	"os/signal"
	"strings"
	"syscall"

	"github.com/gorilla/mux"
	"github.com/minio/cli"
<<<<<<< HEAD
	miniohttp "github.com/pydio/minio-srv/pkg/http"
	"github.com/pydio/cells/common/service/context"
=======
	xhttp "github.com/minio/minio/cmd/http"
	"github.com/minio/minio/cmd/logger"
	"github.com/minio/minio/pkg/certs"
>>>>>>> aa2d8583
)

func init() {
	logger.Init(GOPATH, GOROOT)
	logger.RegisterUIError(fmtError)
}

var (
<<<<<<< HEAD
	azureBackendCmd = cli.Command{
		Name:               "azure",
		Usage:              "Microsoft Azure Blob Storage.",
		Action:             azureGatewayMain,
		CustomHelpTemplate: azureGatewayTemplate,
		Flags:              append(serverFlags, globalFlags...),
		HideHelpCommand:    true,
	}

	s3BackendCmd = cli.Command{
		Name:               "s3",
		Usage:              "Amazon Simple Storage Service (S3).",
		Action:             s3GatewayMain,
		CustomHelpTemplate: s3GatewayTemplate,
		Flags:              append(serverFlags, globalFlags...),
		HideHelpCommand:    true,
	}
	gcsBackendCmd = cli.Command{
		Name:               "gcs",
		Usage:              "Google Cloud Storage.",
		Action:             gcsGatewayMain,
		CustomHelpTemplate: gcsGatewayTemplate,
		Flags:              append(serverFlags, globalFlags...),
		HideHelpCommand:    true,
	}
	pydioBackendCmd = cli.Command{
		Name:               "pydio",
		Usage:              "Pydio.",
		Action:             pydioGatewayMain,
		CustomHelpTemplate: s3GatewayTemplate,
		Flags:              append(serverFlags, globalFlags...),
		HideHelpCommand:    true,
	}

=======
>>>>>>> aa2d8583
	gatewayCmd = cli.Command{
		Name:            "gateway",
		Usage:           "Start object storage gateway.",
		Flags:           append(serverFlags, globalFlags...),
		HideHelpCommand: true,
<<<<<<< HEAD
		Subcommands:     []cli.Command{azureBackendCmd, s3BackendCmd, gcsBackendCmd, pydioBackendCmd},
	}
)

// Represents the type of the gateway backend.
type gatewayBackend string

const (
	azureBackend gatewayBackend = "azure"
	s3Backend    gatewayBackend = "s3"
	gcsBackend   gatewayBackend = "gcs"
	pydioBackend gatewayBackend = "pydio"
	// Add more backends here.
)

// Initialize gateway layer depending on the backend type.
// Supported backend types are
//
// - Azure Blob Storage.
// - AWS S3.
// - Google Cloud Storage.
// - Add your favorite backend here.
func newGatewayLayer(backendType gatewayBackend, arg string) (GatewayLayer, error) {
	switch backendType {
	case azureBackend:
		return newAzureLayer(arg)
	case s3Backend:
		return newS3Gateway(arg)
	case pydioBackend:
		return newPydioGateway()
	case gcsBackend:
		// FIXME: The following print command is temporary and
		// will be removed when gcs is ready for production use.
		log.Println(colorYellow("\n               *** Warning: Not Ready for Production ***"))
		return newGCSGateway(arg)
	}

	return nil, fmt.Errorf("Unrecognized backend type %s", backendType)
=======
	}
)

// RegisterGatewayCommand registers a new command for gateway.
func RegisterGatewayCommand(cmd cli.Command) error {
	cmd.Flags = append(append(cmd.Flags, append(cmd.Flags, serverFlags...)...), globalFlags...)
	gatewayCmd.Subcommands = append(gatewayCmd.Subcommands, cmd)
	return nil
>>>>>>> aa2d8583
}

// ParseGatewayEndpoint - Return endpoint.
func ParseGatewayEndpoint(arg string) (endPoint string, secure bool, err error) {
	schemeSpecified := len(strings.Split(arg, "://")) > 1
	if !schemeSpecified {
		// Default connection will be "secure".
		arg = "https://" + arg
	}

	u, err := url.Parse(arg)
	if err != nil {
		return "", false, err
	}

	switch u.Scheme {
	case "http":
		return u.Host, false, nil
	case "https":
		return u.Host, true, nil
	default:
		return "", false, fmt.Errorf("Unrecognized scheme %s", u.Scheme)
	}
}

// ValidateGatewayArguments - Validate gateway arguments.
func ValidateGatewayArguments(serverAddr, endpointAddr string) error {
	if err := CheckLocalServerAddr(serverAddr); err != nil {
		return err
	}

	if endpointAddr != "" {
		// Reject the endpoint if it points to the gateway handler itself.
		sameTarget, err := sameLocalAddrs(endpointAddr, serverAddr)
		if err != nil {
			return err
		}
		if sameTarget {
			return fmt.Errorf("endpoint points to the local gateway")
		}
	}
	return nil
}

// StartGateway - handler for 'minio gateway <name>'.
func StartGateway(ctx *cli.Context, gw Gateway) {
	if gw == nil {
		logger.FatalIf(errUnexpected, "Gateway implementation not initialized")
	}

	// Disable logging until gateway initialization is complete, any
	// error during initialization will be shown as a fatal message
	logger.Disable = true

	// Validate if we have access, secret set through environment.
	gatewayName := gw.Name()
	if ctx.Args().First() == "help" {
		cli.ShowCommandHelpAndExit(ctx, gatewayName, 1)
	}

	// Get "json" flag from command line argument and
	// enable json and quite modes if jason flag is turned on.
	jsonFlag := ctx.IsSet("json") || ctx.GlobalIsSet("json")
	if jsonFlag {
		logger.EnableJSON()
	}

<<<<<<< HEAD
	gatewayMain(ctx, gcsBackend)
}

func pydioGatewayMain(ctx *cli.Context) {

	gatewayMain(ctx, pydioBackend)

}

// Handler for 'minio gateway'.
func gatewayMain(ctx *cli.Context, backendType gatewayBackend) {
=======
>>>>>>> aa2d8583
	// Get quiet flag from command line argument.
	quietFlag := ctx.IsSet("quiet") || ctx.GlobalIsSet("quiet")
	if quietFlag {
		logger.EnableQuiet()
	}

	// Fetch address option
	gatewayAddr := ctx.GlobalString("address")
	if gatewayAddr == ":"+globalMinioPort {
		gatewayAddr = ctx.String("address")
	}
	globalMinioAddr = gatewayAddr

	// Handle common command args.
	handleCommonCmdArgs(ctx)

	// Get port to listen on from gateway address
	_, gatewayPort, pErr := net.SplitHostPort(gatewayAddr)
	if pErr != nil {
		logger.FatalIf(pErr, "Unable to start gateway")
	}

	// On macOS, if a process already listens on LOCALIPADDR:PORT, net.Listen() falls back
	// to IPv6 address ie minio will start listening on IPv6 address whereas another
	// (non-)minio process is listening on IPv4 of given port.
	// To avoid this error situation we check for port availability.
	logger.FatalIf(checkPortAvailability(gatewayPort), "Unable to start the gateway")

	// Create certs path.
	logger.FatalIf(createConfigDir(), "Unable to create configuration directories")

	// Check and load TLS certificates.
	var err error
	globalPublicCerts, globalTLSCerts, globalIsSSL, err = getTLSConfig()
	logger.FatalIf(err, "Invalid TLS certificate file")

	// Check and load Root CAs.
	globalRootCAs, err = getRootCAs(getCADir())
	logger.FatalIf(err, "Failed to read root CAs (%v)", err)

	// Handle common env vars.
	handleCommonEnvVars()

	// Validate if we have access, secret set through environment.
	if !globalIsEnvCreds {
<<<<<<< HEAD
		// fatalIf(fmt.Errorf("Access and Secret keys should be set through ENVs for backend [%s]", backendType), "")
=======
		logger.Fatal(uiErrEnvCredentialsMissingGateway(nil), "Unable to start gateway")
>>>>>>> aa2d8583
	}

	// Set system resources to maximum.
	logger.LogIf(context.Background(), setMaxResources())

	initNSLock(false) // Enable local namespace lock.

	router := mux.NewRouter().SkipClean(true)

	if globalEtcdClient != nil {
		// Enable STS router if etcd is enabled.
		registerSTSRouter(router)

		// Enable admin router if etcd is enabled.
		registerAdminRouter(router)
	}

<<<<<<< HEAD
	// Initialize S3 Peers inter-node communication only in distributed setup.
	endpoint, _ := NewEndpoint(gatewayAddr)
	globalEndpoints = EndpointList{endpoint}
	initGlobalS3Peers(globalEndpoints)

	newObject, err := newGatewayLayer(backendType, ctx.Args().First())
	fatalIf(err, "Unable to initialize gateway layer")
=======
	// Add healthcheck router
	registerHealthCheckRouter(router)
>>>>>>> aa2d8583

	// Add server metrics router
	registerMetricsRouter(router)

	// Register web router when its enabled.
	if globalIsBrowserEnabled {
		logger.FatalIf(registerWebRouter(router), "Unable to configure web browser")
	}
<<<<<<< HEAD
	if backendType == pydioBackend {
		registerGatewayPydioAPIRouter(router, newObject)
	} else {
		registerGatewayAPIRouter(router, newObject)
	}

	var handlerFns = []HandlerFunc{
		// Validate all the incoming paths.
		setPathValidityHandler,
		// Limits all requests size to a maximum fixed limit
		setRequestSizeLimitHandler,
		// Adds 'crossdomain.xml' policy handler to serve legacy flash clients.
		setCrossDomainPolicy,
		// Validates all incoming requests to have a valid date header.
		// Redirect some pre-defined browser request paths to a static location prefix.
		setBrowserRedirectHandler,
		// Validates if incoming request is for restricted buckets.
		setReservedBucketHandler,
		// Adds cache control for all browser requests.
		setBrowserCacheControlHandler,
		// Validates all incoming requests to have a valid date header.
		setTimeValidityHandler,
		// CORS setting for all browser API requests.
		setCorsHandler,
		// Validates all incoming URL resources, for invalid/unsupported
		// resources client receives a HTTP error.
		setIgnoreResourcesHandler,
		// Auth handler verifies incoming authorization headers and
		// routes them accordingly. Client receives a HTTP error for
		// invalid/unsupported signatures.
		setAuthHandler,
		// Add new handlers here.
		servicecontext.HttpSpanHandlerWrapper,
	}

	if backendType == pydioBackend {
		handlerFns = append(handlerFns, getPydioAuthHandlerFunc(true))
	} else if backendType == s3Backend {
		handlerFns = append(handlerFns, getPydioAuthHandlerFunc(false))
	}
=======

	// Add API router.
	registerAPIRouter(router)
>>>>>>> aa2d8583

	var getCert certs.GetCertificateFunc
	if globalTLSCerts != nil {
		getCert = globalTLSCerts.GetCertificate
	}

	globalHTTPServer = xhttp.NewServer([]string{gatewayAddr}, criticalErrorHandler{registerHandlers(router, globalHandlers...)}, getCert)
	globalHTTPServer.UpdateBytesReadFunc = globalConnStats.incInputBytes
	globalHTTPServer.UpdateBytesWrittenFunc = globalConnStats.incOutputBytes
	go func() {
		globalHTTPServerErrorCh <- globalHTTPServer.Start()
	}()

	signal.Notify(globalOSSignalCh, os.Interrupt, syscall.SIGTERM)

	newObject, err := gw.NewGatewayLayer(globalServerConfig.GetCredential())
	if err != nil {
		// Stop watching for any certificate changes.
		globalTLSCerts.Stop()

		globalHTTPServer.Shutdown()
		logger.FatalIf(err, "Unable to initialize gateway backend")
	}

	// Create a new config system.
	globalConfigSys = NewConfigSys()

	// Initialize server config.
	srvCfg := newServerConfig()

	// Override any values from ENVs.
	srvCfg.loadFromEnvs()

	// Load values to cached global values.
	srvCfg.loadToCachedConfigs()

	// hold the mutex lock before a new config is assigned.
	globalServerConfigMu.Lock()
	globalServerConfig = srvCfg
	globalServerConfigMu.Unlock()

	// Load logger subsystem
	loadLoggers()

	// This is only to uniquely identify each gateway deployments.
	logger.SetDeploymentID(os.Getenv("MINIO_GATEWAY_DEPLOYMENT_ID"))

	var cacheConfig = globalServerConfig.GetCacheConfig()
	if len(cacheConfig.Drives) > 0 {
		var err error
		// initialize the new disk cache objects.
		globalCacheObjectAPI, err = newServerCacheObjects(cacheConfig)
		logger.FatalIf(err, "Unable to initialize disk caching")
	}

	// Re-enable logging
	logger.Disable = false

	// Create new IAM system.
	globalIAMSys = NewIAMSys()
	if globalEtcdClient != nil {
		// Initialize IAM sys.
		go globalIAMSys.Init(newObject)
	}

	// Create new policy system.
	globalPolicySys = NewPolicySys()

	// Initialize policy system.
	go globalPolicySys.Init(newObject)

	// Create new notification system.
	globalNotificationSys = NewNotificationSys(globalServerConfig, globalEndpoints)

	// Once endpoints are finalized, initialize the new object api.
	globalObjLayerMutex.Lock()
	globalObjectAPI = newObject
	globalObjLayerMutex.Unlock()

	// Prints the formatted startup message once object layer is initialized.
	if !quietFlag {
<<<<<<< HEAD
		/*
			mode := ""
			switch gatewayBackend(backendType) {
			case azureBackend:
				mode = globalMinioModeGatewayAzure
			case gcsBackend:
				mode = globalMinioModeGatewayGCS
			case s3Backend:
				mode = globalMinioModeGatewayS3
			}

			// Check update mode.
			checkUpdate(mode)
		*/
=======
		mode := globalMinioModeGatewayPrefix + gatewayName
		// Check update mode.
		checkUpdate(mode)
>>>>>>> aa2d8583

		// Print a warning message if gateway is not ready for production before the startup banner.
		if !gw.Production() {
			logger.StartupMessage(colorYellow("               *** Warning: Not Ready for Production ***"))
		}

		// Print gateway startup message.
		printGatewayStartupMessage(getAPIEndpoints(gatewayAddr), gatewayName)
	}

	handleSignals()
}<|MERGE_RESOLUTION|>--- conflicted
+++ resolved
@@ -28,14 +28,9 @@
 
 	"github.com/gorilla/mux"
 	"github.com/minio/cli"
-<<<<<<< HEAD
-	miniohttp "github.com/pydio/minio-srv/pkg/http"
-	"github.com/pydio/cells/common/service/context"
-=======
 	xhttp "github.com/minio/minio/cmd/http"
 	"github.com/minio/minio/cmd/logger"
 	"github.com/minio/minio/pkg/certs"
->>>>>>> aa2d8583
 )
 
 func init() {
@@ -44,88 +39,11 @@
 }
 
 var (
-<<<<<<< HEAD
-	azureBackendCmd = cli.Command{
-		Name:               "azure",
-		Usage:              "Microsoft Azure Blob Storage.",
-		Action:             azureGatewayMain,
-		CustomHelpTemplate: azureGatewayTemplate,
-		Flags:              append(serverFlags, globalFlags...),
-		HideHelpCommand:    true,
-	}
-
-	s3BackendCmd = cli.Command{
-		Name:               "s3",
-		Usage:              "Amazon Simple Storage Service (S3).",
-		Action:             s3GatewayMain,
-		CustomHelpTemplate: s3GatewayTemplate,
-		Flags:              append(serverFlags, globalFlags...),
-		HideHelpCommand:    true,
-	}
-	gcsBackendCmd = cli.Command{
-		Name:               "gcs",
-		Usage:              "Google Cloud Storage.",
-		Action:             gcsGatewayMain,
-		CustomHelpTemplate: gcsGatewayTemplate,
-		Flags:              append(serverFlags, globalFlags...),
-		HideHelpCommand:    true,
-	}
-	pydioBackendCmd = cli.Command{
-		Name:               "pydio",
-		Usage:              "Pydio.",
-		Action:             pydioGatewayMain,
-		CustomHelpTemplate: s3GatewayTemplate,
-		Flags:              append(serverFlags, globalFlags...),
-		HideHelpCommand:    true,
-	}
-
-=======
->>>>>>> aa2d8583
 	gatewayCmd = cli.Command{
 		Name:            "gateway",
 		Usage:           "Start object storage gateway.",
 		Flags:           append(serverFlags, globalFlags...),
 		HideHelpCommand: true,
-<<<<<<< HEAD
-		Subcommands:     []cli.Command{azureBackendCmd, s3BackendCmd, gcsBackendCmd, pydioBackendCmd},
-	}
-)
-
-// Represents the type of the gateway backend.
-type gatewayBackend string
-
-const (
-	azureBackend gatewayBackend = "azure"
-	s3Backend    gatewayBackend = "s3"
-	gcsBackend   gatewayBackend = "gcs"
-	pydioBackend gatewayBackend = "pydio"
-	// Add more backends here.
-)
-
-// Initialize gateway layer depending on the backend type.
-// Supported backend types are
-//
-// - Azure Blob Storage.
-// - AWS S3.
-// - Google Cloud Storage.
-// - Add your favorite backend here.
-func newGatewayLayer(backendType gatewayBackend, arg string) (GatewayLayer, error) {
-	switch backendType {
-	case azureBackend:
-		return newAzureLayer(arg)
-	case s3Backend:
-		return newS3Gateway(arg)
-	case pydioBackend:
-		return newPydioGateway()
-	case gcsBackend:
-		// FIXME: The following print command is temporary and
-		// will be removed when gcs is ready for production use.
-		log.Println(colorYellow("\n               *** Warning: Not Ready for Production ***"))
-		return newGCSGateway(arg)
-	}
-
-	return nil, fmt.Errorf("Unrecognized backend type %s", backendType)
-=======
 	}
 )
 
@@ -134,7 +52,6 @@
 	cmd.Flags = append(append(cmd.Flags, append(cmd.Flags, serverFlags...)...), globalFlags...)
 	gatewayCmd.Subcommands = append(gatewayCmd.Subcommands, cmd)
 	return nil
->>>>>>> aa2d8583
 }
 
 // ParseGatewayEndpoint - Return endpoint.
@@ -202,20 +119,6 @@
 		logger.EnableJSON()
 	}
 
-<<<<<<< HEAD
-	gatewayMain(ctx, gcsBackend)
-}
-
-func pydioGatewayMain(ctx *cli.Context) {
-
-	gatewayMain(ctx, pydioBackend)
-
-}
-
-// Handler for 'minio gateway'.
-func gatewayMain(ctx *cli.Context, backendType gatewayBackend) {
-=======
->>>>>>> aa2d8583
 	// Get quiet flag from command line argument.
 	quietFlag := ctx.IsSet("quiet") || ctx.GlobalIsSet("quiet")
 	if quietFlag {
@@ -227,7 +130,6 @@
 	if gatewayAddr == ":"+globalMinioPort {
 		gatewayAddr = ctx.String("address")
 	}
-	globalMinioAddr = gatewayAddr
 
 	// Handle common command args.
 	handleCommonCmdArgs(ctx)
@@ -261,11 +163,7 @@
 
 	// Validate if we have access, secret set through environment.
 	if !globalIsEnvCreds {
-<<<<<<< HEAD
-		// fatalIf(fmt.Errorf("Access and Secret keys should be set through ENVs for backend [%s]", backendType), "")
-=======
 		logger.Fatal(uiErrEnvCredentialsMissingGateway(nil), "Unable to start gateway")
->>>>>>> aa2d8583
 	}
 
 	// Set system resources to maximum.
@@ -283,18 +181,8 @@
 		registerAdminRouter(router)
 	}
 
-<<<<<<< HEAD
-	// Initialize S3 Peers inter-node communication only in distributed setup.
-	endpoint, _ := NewEndpoint(gatewayAddr)
-	globalEndpoints = EndpointList{endpoint}
-	initGlobalS3Peers(globalEndpoints)
-
-	newObject, err := newGatewayLayer(backendType, ctx.Args().First())
-	fatalIf(err, "Unable to initialize gateway layer")
-=======
 	// Add healthcheck router
 	registerHealthCheckRouter(router)
->>>>>>> aa2d8583
 
 	// Add server metrics router
 	registerMetricsRouter(router)
@@ -303,52 +191,9 @@
 	if globalIsBrowserEnabled {
 		logger.FatalIf(registerWebRouter(router), "Unable to configure web browser")
 	}
-<<<<<<< HEAD
-	if backendType == pydioBackend {
-		registerGatewayPydioAPIRouter(router, newObject)
-	} else {
-		registerGatewayAPIRouter(router, newObject)
-	}
-
-	var handlerFns = []HandlerFunc{
-		// Validate all the incoming paths.
-		setPathValidityHandler,
-		// Limits all requests size to a maximum fixed limit
-		setRequestSizeLimitHandler,
-		// Adds 'crossdomain.xml' policy handler to serve legacy flash clients.
-		setCrossDomainPolicy,
-		// Validates all incoming requests to have a valid date header.
-		// Redirect some pre-defined browser request paths to a static location prefix.
-		setBrowserRedirectHandler,
-		// Validates if incoming request is for restricted buckets.
-		setReservedBucketHandler,
-		// Adds cache control for all browser requests.
-		setBrowserCacheControlHandler,
-		// Validates all incoming requests to have a valid date header.
-		setTimeValidityHandler,
-		// CORS setting for all browser API requests.
-		setCorsHandler,
-		// Validates all incoming URL resources, for invalid/unsupported
-		// resources client receives a HTTP error.
-		setIgnoreResourcesHandler,
-		// Auth handler verifies incoming authorization headers and
-		// routes them accordingly. Client receives a HTTP error for
-		// invalid/unsupported signatures.
-		setAuthHandler,
-		// Add new handlers here.
-		servicecontext.HttpSpanHandlerWrapper,
-	}
-
-	if backendType == pydioBackend {
-		handlerFns = append(handlerFns, getPydioAuthHandlerFunc(true))
-	} else if backendType == s3Backend {
-		handlerFns = append(handlerFns, getPydioAuthHandlerFunc(false))
-	}
-=======
 
 	// Add API router.
 	registerAPIRouter(router)
->>>>>>> aa2d8583
 
 	var getCert certs.GetCertificateFunc
 	if globalTLSCerts != nil {
@@ -430,26 +275,9 @@
 
 	// Prints the formatted startup message once object layer is initialized.
 	if !quietFlag {
-<<<<<<< HEAD
-		/*
-			mode := ""
-			switch gatewayBackend(backendType) {
-			case azureBackend:
-				mode = globalMinioModeGatewayAzure
-			case gcsBackend:
-				mode = globalMinioModeGatewayGCS
-			case s3Backend:
-				mode = globalMinioModeGatewayS3
-			}
-
-			// Check update mode.
-			checkUpdate(mode)
-		*/
-=======
 		mode := globalMinioModeGatewayPrefix + gatewayName
 		// Check update mode.
 		checkUpdate(mode)
->>>>>>> aa2d8583
 
 		// Print a warning message if gateway is not ready for production before the startup banner.
 		if !gw.Production() {
