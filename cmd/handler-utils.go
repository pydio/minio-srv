/*
 * Minio Cloud Storage, (C) 2015, 2016, 2017 Minio, Inc.
 *
 * Licensed under the Apache License, Version 2.0 (the "License");
 * you may not use this file except in compliance with the License.
 * You may obtain a copy of the License at
 *
 *     http://www.apache.org/licenses/LICENSE-2.0
 *
 * Unless required by applicable law or agreed to in writing, software
 * distributed under the License is distributed on an "AS IS" BASIS,
 * WITHOUT WARRANTIES OR CONDITIONS OF ANY KIND, either express or implied.
 * See the License for the specific language governing permissions and
 * limitations under the License.
 */

package cmd

import (
	"bytes"
	"context"
	"io"
	"io/ioutil"
	"mime/multipart"
	"net"
	"net/http"
	"net/url"
	"strings"
<<<<<<< HEAD
	"github.com/micro/go-micro/metadata"
=======

	"github.com/minio/minio/cmd/logger"
	"github.com/minio/minio/pkg/handlers"
	httptracer "github.com/minio/minio/pkg/handlers"
>>>>>>> aa2d8583
)

// Parses location constraint from the incoming reader.
func parseLocationConstraint(r *http.Request) (location string, s3Error APIErrorCode) {
	// If the request has no body with content-length set to 0,
	// we do not have to validate location constraint. Bucket will
	// be created at default region.
	locationConstraint := createBucketLocationConfiguration{}
	err := xmlDecoder(r.Body, &locationConstraint, r.ContentLength)
	if err != nil && err != io.EOF {
		logger.LogIf(context.Background(), err)
		// Treat all other failures as XML parsing errors.
		return "", ErrMalformedXML
	} // else for both err as nil or io.EOF
	location = locationConstraint.Location
	if location == "" {
		location = globalServerConfig.GetRegion()
	}
	return location, ErrNone
}

// Validates input location is same as configured region
// of Minio server.
func isValidLocation(location string) bool {
	return globalServerConfig.GetRegion() == "" || globalServerConfig.GetRegion() == location
}

// Supported headers that needs to be extracted.
var supportedHeaders = []string{
	"content-type",
	"cache-control",
	"content-language",
	"content-encoding",
	"content-disposition",
	amzStorageClass,
	"expires",
	// Add more supported headers here.
}

// isMetadataDirectiveValid - check if metadata-directive is valid.
func isMetadataDirectiveValid(h http.Header) bool {
	_, ok := h[http.CanonicalHeaderKey("X-Amz-Metadata-Directive")]
	if ok {
		// Check atleast set metadata-directive is valid.
		return (isMetadataCopy(h) || isMetadataReplace(h))
	}
	// By default if x-amz-metadata-directive is not we
	// treat it as 'COPY' this function returns true.
	return true
}

// Check if the metadata COPY is requested.
func isMetadataCopy(h http.Header) bool {
	return h.Get("X-Amz-Metadata-Directive") == "COPY"
}

// Check if the metadata REPLACE is requested.
func isMetadataReplace(h http.Header) bool {
	return h.Get("X-Amz-Metadata-Directive") == "REPLACE"
}

// Splits an incoming path into bucket and object components.
func path2BucketAndObject(path string) (bucket, object string) {
	// Skip the first element if it is '/', split the rest.
	path = strings.TrimPrefix(path, "/")
	pathComponents := strings.SplitN(path, "/", 2)

	// Save the bucket and object extracted from path.
	switch len(pathComponents) {
	case 1:
		bucket = pathComponents[0]
	case 2:
		bucket = pathComponents[0]
		object = pathComponents[1]
	}
	return bucket, object
}

// userMetadataKeyPrefixes contains the prefixes of used-defined metadata keys.
// All values stored with a key starting with one of the following prefixes
// must be extracted from the header.
var userMetadataKeyPrefixes = []string{
	"X-Amz-Meta-",
	"X-Minio-Meta-",
}

// extractMetadata extracts metadata from HTTP header and HTTP queryString.
func extractMetadata(ctx context.Context, r *http.Request) (metadata map[string]string, err error) {
	query := r.URL.Query()
	header := r.Header
	metadata = make(map[string]string)
	// Extract all query values.
	err = extractMetadataFromMap(ctx, query, metadata)
	if err != nil {
		return nil, err
	}

	// Extract all header values.
	err = extractMetadataFromMap(ctx, header, metadata)
	if err != nil {
		return nil, err
	}

	// Success.
	return metadata, nil
}

// extractMetadata extracts metadata from map values.
func extractMetadataFromMap(ctx context.Context, v map[string][]string, m map[string]string) error {
	if v == nil {
		logger.LogIf(ctx, errInvalidArgument)
		return errInvalidArgument
	}
	// Save all supported headers.
	for _, supportedHeader := range supportedHeaders {
		if value, ok := v[http.CanonicalHeaderKey(supportedHeader)]; ok {
			m[supportedHeader] = value[0]
		} else if value, ok := v[supportedHeader]; ok {
			m[supportedHeader] = value[0]
		}
	}
	for key := range v {
		for _, prefix := range userMetadataKeyPrefixes {
			if !strings.HasPrefix(strings.ToLower(key), strings.ToLower(prefix)) {
				continue
			}
			value, ok := v[key]
			if ok {
				m[key] = strings.Join(value, ",")
				break
			}
		}
	}
	return nil
}

// The Query string for the redirect URL the client is
// redirected on successful upload.
func getRedirectPostRawQuery(objInfo ObjectInfo) string {
	redirectValues := make(url.Values)
	redirectValues.Set("bucket", objInfo.Bucket)
	redirectValues.Set("key", objInfo.Name)
	redirectValues.Set("etag", "\""+objInfo.ETag+"\"")
	return redirectValues.Encode()
}

// Returns access key in the request Authorization header.
func getReqAccessKey(r *http.Request, region string) (accessKey string) {
	cred, _, _ := getReqAccessKeyV4(r, region)
	if cred.AccessKey == "" {
		cred, _, _ = getReqAccessKeyV2(r)
	}
	return cred.AccessKey
}

// Extract request params to be sent with event notifiation.
func extractReqParams(r *http.Request) map[string]string {
	if r == nil {
		return nil
	}
<<<<<<< HEAD
	params := map[string]string{
		"sourceIPAddress" : r.RemoteAddr,
=======

	region := globalServerConfig.GetRegion()
	// Success.
	return map[string]string{
		"region":          region,
		"accessKey":       getReqAccessKey(r, region),
		"sourceIPAddress": handlers.GetSourceIP(r),
		// Add more fields here.
	}
}

// Extract response elements to be sent with event notifiation.
func extractRespElements(w http.ResponseWriter) map[string]string {

	return map[string]string{
		"requestId":      w.Header().Get(responseRequestIDKey),
		"content-length": w.Header().Get("Content-Length"),
		// Add more fields here.
>>>>>>> aa2d8583
	}
	if md, ok := metadata.FromContext(r.Context()); ok {
		for k, v := range md {
			params[k] = v
		}
	}
	// Success.
	return params
}

// Trims away `aws-chunked` from the content-encoding header if present.
// Streaming signature clients can have custom content-encoding such as
// `aws-chunked,gzip` here we need to only save `gzip`.
// For more refer http://docs.aws.amazon.com/AmazonS3/latest/API/sigv4-streaming.html
func trimAwsChunkedContentEncoding(contentEnc string) (trimmedContentEnc string) {
	if contentEnc == "" {
		return contentEnc
	}
	var newEncs []string
	for _, enc := range strings.Split(contentEnc, ",") {
		if enc != streamingContentEncoding {
			newEncs = append(newEncs, enc)
		}
	}
	return strings.Join(newEncs, ",")
}

// Validate form field size for s3 specification requirement.
func validateFormFieldSize(ctx context.Context, formValues http.Header) error {
	// Iterate over form values
	for k := range formValues {
		// Check if value's field exceeds S3 limit
		if int64(len(formValues.Get(k))) > maxFormFieldSize {
			logger.LogIf(ctx, errSizeUnexpected)
			return errSizeUnexpected
		}
	}

	// Success.
	return nil
}

// Extract form fields and file data from a HTTP POST Policy
func extractPostPolicyFormValues(ctx context.Context, form *multipart.Form) (filePart io.ReadCloser, fileName string, fileSize int64, formValues http.Header, err error) {
	/// HTML Form values
	fileName = ""

	// Canonicalize the form values into http.Header.
	formValues = make(http.Header)
	for k, v := range form.Value {
		formValues[http.CanonicalHeaderKey(k)] = v
	}

	// Validate form values.
	if err = validateFormFieldSize(ctx, formValues); err != nil {
		return nil, "", 0, nil, err
	}

	// this means that filename="" was not specified for file key and Go has
	// an ugly way of handling this situation. Refer here
	// https://golang.org/src/mime/multipart/formdata.go#L61
	if len(form.File) == 0 {
		var b = &bytes.Buffer{}
		for _, v := range formValues["File"] {
			b.WriteString(v)
		}
		fileSize = int64(b.Len())
		filePart = ioutil.NopCloser(b)
		return filePart, fileName, fileSize, formValues, nil
	}

	// Iterator until we find a valid File field and break
	for k, v := range form.File {
		canonicalFormName := http.CanonicalHeaderKey(k)
		if canonicalFormName == "File" {
			if len(v) == 0 {
				logger.LogIf(ctx, errInvalidArgument)
				return nil, "", 0, nil, errInvalidArgument
			}
			// Fetch fileHeader which has the uploaded file information
			fileHeader := v[0]
			// Set filename
			fileName = fileHeader.Filename
			// Open the uploaded part
			filePart, err = fileHeader.Open()
			if err != nil {
				logger.LogIf(ctx, err)
				return nil, "", 0, nil, err
			}
			// Compute file size
			fileSize, err = filePart.(io.Seeker).Seek(0, 2)
			if err != nil {
				logger.LogIf(ctx, err)
				return nil, "", 0, nil, err
			}
			// Reset Seek to the beginning
			_, err = filePart.(io.Seeker).Seek(0, 0)
			if err != nil {
				logger.LogIf(ctx, err)
				return nil, "", 0, nil, err
			}
			// File found and ready for reading
			break
		}
	}
	return filePart, fileName, fileSize, formValues, nil
}

// Log headers and body.
func httpTraceAll(f http.HandlerFunc) http.HandlerFunc {
	if globalHTTPTraceFile == nil {
		return f
	}
	return httptracer.TraceReqHandlerFunc(f, globalHTTPTraceFile, true)
}

// Log only the headers.
func httpTraceHdrs(f http.HandlerFunc) http.HandlerFunc {
	if globalHTTPTraceFile == nil {
		return f
	}
	return httptracer.TraceReqHandlerFunc(f, globalHTTPTraceFile, false)
}

// Returns "/bucketName/objectName" for path-style or virtual-host-style requests.
func getResource(path string, host string, domain string) (string, error) {
	if domain == "" {
		return path, nil
	}
	// If virtual-host-style is enabled construct the "resource" properly.
	if strings.Contains(host, ":") {
		// In bucket.mydomain.com:9000, strip out :9000
		var err error
		if host, _, err = net.SplitHostPort(host); err != nil {
			reqInfo := (&logger.ReqInfo{}).AppendTags("host", host)
			reqInfo.AppendTags("path", path)
			ctx := logger.SetReqInfo(context.Background(), reqInfo)
			logger.LogIf(ctx, err)
			return "", err
		}
	}
	if !strings.HasSuffix(host, "."+domain) {
		return path, nil
	}
	bucket := strings.TrimSuffix(host, "."+domain)
	return slashSeparator + pathJoin(bucket, path), nil
}

// If none of the http routes match respond with MethodNotAllowed
func notFoundHandler(w http.ResponseWriter, r *http.Request) {
	writeErrorResponse(w, ErrMethodNotAllowed, r.URL)
	return
}<|MERGE_RESOLUTION|>--- conflicted
+++ resolved
@@ -26,14 +26,10 @@
 	"net/http"
 	"net/url"
 	"strings"
-<<<<<<< HEAD
-	"github.com/micro/go-micro/metadata"
-=======
 
 	"github.com/minio/minio/cmd/logger"
 	"github.com/minio/minio/pkg/handlers"
 	httptracer "github.com/minio/minio/pkg/handlers"
->>>>>>> aa2d8583
 )
 
 // Parses location constraint from the incoming reader.
@@ -194,10 +190,6 @@
 	if r == nil {
 		return nil
 	}
-<<<<<<< HEAD
-	params := map[string]string{
-		"sourceIPAddress" : r.RemoteAddr,
-=======
 
 	region := globalServerConfig.GetRegion()
 	// Success.
@@ -216,15 +208,7 @@
 		"requestId":      w.Header().Get(responseRequestIDKey),
 		"content-length": w.Header().Get("Content-Length"),
 		// Add more fields here.
->>>>>>> aa2d8583
-	}
-	if md, ok := metadata.FromContext(r.Context()); ok {
-		for k, v := range md {
-			params[k] = v
-		}
-	}
-	// Success.
-	return params
+	}
 }
 
 // Trims away `aws-chunked` from the content-encoding header if present.
