--- conflicted
+++ resolved
@@ -17,12 +17,8 @@
 package cmd
 
 import (
-<<<<<<< HEAD
-	"crypto/md5"
-=======
 	"bytes"
 	"context"
->>>>>>> aa2d8583
 	"encoding/hex"
 	"io"
 	"io/ioutil"
@@ -35,9 +31,6 @@
 	"sync/atomic"
 	"time"
 
-<<<<<<< HEAD
-	"github.com/pydio/minio-srv/pkg/lock"
-=======
 	"github.com/minio/minio/cmd/logger"
 	"github.com/minio/minio/pkg/hash"
 	"github.com/minio/minio/pkg/lock"
@@ -45,7 +38,6 @@
 	"github.com/minio/minio/pkg/mimedb"
 	"github.com/minio/minio/pkg/mountinfo"
 	"github.com/minio/minio/pkg/policy"
->>>>>>> aa2d8583
 )
 
 // Default etag is used for pre-existing objects.
@@ -743,30 +735,8 @@
 
 	// Ignore if `fs.json` is not available, this is true for pre-existing data.
 	if err != nil && err != errFileNotFound {
-<<<<<<< HEAD
-		return oi, toObjectErr(traceError(err), bucket, object)
-	} else if err != nil && err == errFileNotFound {
-		// This is probably a pre-existing data, let's create the fsMeta on-the-fly
-		testMeta, err := fs.computeFileEtag(bucket, object)
-		if err == nil {
-			if _, ok := testMeta.Meta["etag"]; ok {
-				fsMeta = testMeta
-			}
-		}
-	} else if fsMeta.Meta != nil {
-		if _, ok := fsMeta.Meta["etag"]; !ok{
-			fs.rwPool.Close(fsMetaPath)
-			testMeta, err := fs.computeFileEtag(bucket, object)
-			if err == nil {
-				if eTag, ok := testMeta.Meta["etag"]; ok {
-					fsMeta.Meta["etag"] = eTag
-				}
-			}
-		}
-=======
 		logger.LogIf(ctx, err)
 		return oi, err
->>>>>>> aa2d8583
 	}
 
 	// Stat the file to get file size.
@@ -1140,38 +1110,6 @@
 	return extractETag(parseFSMetaMap(fsMetaBuf)), nil
 }
 
-func (fs fsObjects) computeFileEtag(bucket, object string) (fsMeta fsMetaV1, err error) {
-
-	fsMeta = newFSMetaV1()
-	fsMetaPath := pathJoin(fs.fsPath, minioMetaBucket, bucketMetaPrefix, bucket, object, fsMetaJSONFile)
-	fsObjPath := pathJoin(fs.fsPath, bucket, object)
-	reader, size, err := fsOpenFile(fsObjPath, 0)
-	if err != nil {
-		return fsMeta, err
-	}
-	defer reader.Close()
-	bufSize := int64(readSizeV1)
-	if size > 0 && bufSize > size {
-		bufSize = size
-	}
-	buf := make([]byte, int(bufSize))
-	md5Writer := md5.New()
-	io.CopyBuffer(md5Writer, reader, buf)
-	mD5Hex := hex.EncodeToString(md5Writer.Sum(nil))
-
-	log.Println("Computing Etag for unknown file : ", object)
-	fsMeta.Meta = map[string]string{"etag": mD5Hex}
-	wlk, err2 := fs.rwPool.Create(fsMetaPath)
-	if err2 != nil {
-		return fsMeta, err2
-	}
-	defer wlk.Close()
-	fsMeta.WriteTo(wlk)
-
-	return fsMeta, nil
-
-}
-
 // ListObjects - list all objects at prefix upto maxKeys., optionally delimited by '/'. Maintains the list pool
 // state for future re-entrant list requests.
 func (fs *FSObjects) ListObjects(ctx context.Context, bucket, prefix, marker, delimiter string, maxKeys int) (loi ListObjectsInfo, e error) {
@@ -1222,42 +1160,8 @@
 			logger.LogIf(ctx, err)
 			return ObjectInfo{}, err
 		}
-<<<<<<< HEAD
-		var etag string
-		etag, err = fs.getObjectETag(bucket, entry)
-		if etag == "" {
-			testMeta, err := fs.computeFileEtag(bucket, entry)
-			if err == nil {
-				if tag, ok := testMeta.Meta["etag"]; ok {
-					etag = tag
-				}
-			}
-		}
-		objectLock.RUnlock()
-		if err != nil {
-			return ObjectInfo{}, err
-		}
-
-		// Stat the file to get file size.
-		var fi os.FileInfo
-		fi, err = fsStatFile(pathJoin(fs.fsPath, bucket, entry))
-		if err != nil {
-			return ObjectInfo{}, toObjectErr(err, bucket, entry)
-		}
-
-		// Success.
-		return ObjectInfo{
-			Name:    entry,
-			Bucket:  bucket,
-			Size:    fi.Size(),
-			ModTime: fi.ModTime(),
-			IsDir:   fi.IsDir(),
-			ETag:    etag,
-		}, nil
-=======
 		defer objectLock.RUnlock()
 		return fs.getObjectInfo(ctx, bucket, entry)
->>>>>>> aa2d8583
 	}
 
 	heal := false // true only for xl.ListObjectsHeal()
