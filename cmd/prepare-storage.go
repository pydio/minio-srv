--- conflicted
+++ resolved
@@ -251,38 +251,12 @@
 	for {
 		select {
 		case retryCount := <-retryTimerCh:
-<<<<<<< HEAD
-			// Attempt to load all `format.json` from all disks.
-			formatConfigs, sErrs := loadAllFormats(storageDisks)
-			if retryCount > maxRetryAttempts {
-				// After max retry attempts we start printing
-				// actual errors for disks not being available.
-				printRetryMsg(sErrs, storageDisks)
-			}
-
-			// Pre-emptively check if one of the formatted disks
-			// is invalid. This function returns success for the
-			// most part unless one of the formats is not consistent
-			// with expected XL format. For example if a user is
-			// trying to pool FS backend into an XL set.
-			if index, err := checkFormatXLValues(formatConfigs); err != nil {
-				// We will perhaps print and retry for the first 5 attempts
-				// because in XL initialization first server is the one which
-				// initializes the erasure set. This check ensures that the
-				// rest of the other servers do get a chance to see that the
-				// first server has a wrong format and exit gracefully.
-				// refer - https://github.com/pydio/minio-srv/issues/4140
-				if retryCount > maxRetryAttempts {
-					errorIf(err, "%s : Detected disk in unexpected format",
-						storageDisks[index])
-=======
 			format, err := connectLoadInitFormats(retryCount, firstDisk, endpoints, setCount, disksPerSet)
 			if err != nil {
 				switch err {
 				case errNotFirstDisk:
 					// Fresh setup, wait for first server to be up.
 					logger.Info("Waiting for the first server to format the disks.")
->>>>>>> aa2d8583
 					continue
 				case errFirstDiskWait:
 					// Fresh setup, wait for other servers to come up.
