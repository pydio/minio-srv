/*
 * Minio Cloud Storage, (C) 2016 Minio, Inc.
 *
 * Licensed under the Apache License, Version 2.0 (the "License");
 * you may not use this file except in compliance with the License.
 * You may obtain a copy of the License at
 *
 *     http://www.apache.org/licenses/LICENSE-2.0
 *
 * Unless required by applicable law or agreed to in writing, software
 * distributed under the License is distributed on an "AS IS" BASIS,
 * WITHOUT WARRANTIES OR CONDITIONS OF ANY KIND, either express or implied.
 * See the License for the specific language governing permissions and
 * limitations under the License.
 */

package cmd

import (
	"context"
	"os"
	pathutil "path"
	"sync"

<<<<<<< HEAD
	"github.com/pydio/minio-srv/pkg/lock"
=======
	"github.com/minio/minio/cmd/logger"
	"github.com/minio/minio/pkg/lock"
>>>>>>> aa2d8583
)

// fsIOPool represents a protected list to keep track of all
// the concurrent readers at a given path.
type fsIOPool struct {
	sync.Mutex
	readersMap map[string]*lock.RLockedFile
}

// lookupToRead - looks up an fd from readers map and
// returns read locked fd for caller to read from, if
// fd found increments the reference count. If the fd
// is found to be closed then purges it from the
// readersMap and returns nil instead.
//
// NOTE: this function is not protected and it is callers
// responsibility to lock this call to be thread safe. For
// implementation ideas look at the usage inside Open() call.
func (fsi *fsIOPool) lookupToRead(path string) (*lock.RLockedFile, bool) {
	rlkFile, ok := fsi.readersMap[path]
	// File reference exists on map, validate if its
	// really closed and we are safe to purge it.
	if ok && rlkFile != nil {
		// If the file is closed and not removed from map is a bug.
		if rlkFile.IsClosed() {
			// Log this as an error.
			reqInfo := (&logger.ReqInfo{}).AppendTags("path", path)
			ctx := logger.SetReqInfo(context.Background(), reqInfo)
			logger.LogIf(ctx, errUnexpected)

			// Purge the cached lock path from map.
			delete(fsi.readersMap, path)

			// Indicate that we can populate the new fd.
			ok = false
		} else {
			// Increment the lock ref, since the file is not closed yet
			// and caller requested to read the file again.
			rlkFile.IncLockRef()
		}
	}
	return rlkFile, ok
}

// Open is a wrapper call to read locked file which
// returns a ReadAtCloser.
//
// ReaderAt is provided so that the fd is non seekable, since
// we are sharing fd's with concurrent threads, we don't want
// all readers to change offsets on each other during such
// concurrent operations. Using ReadAt allows us to read from
// any offsets.
//
// Closer is implemented to track total readers and to close
// only when there no more readers, the fd is purged if the lock
// count has reached zero.
func (fsi *fsIOPool) Open(path string) (*lock.RLockedFile, error) {
	if err := checkPathLength(path); err != nil {
		return nil, err
	}

	fsi.Lock()
	rlkFile, ok := fsi.lookupToRead(path)
	fsi.Unlock()
	// Locked path reference doesn't exist, acquire a read lock again on the file.
	if !ok {
		// Open file for reading with read lock.
		newRlkFile, err := lock.RLockedOpenFile(path)
		if err != nil {
			switch {
			case os.IsNotExist(err):
				return nil, errFileNotFound
			case os.IsPermission(err):
				return nil, errFileAccessDenied
			case isSysErrIsDir(err):
				return nil, errIsNotRegular
			case isSysErrNotDir(err):
				return nil, errFileAccessDenied
			case isSysErrPathNotFound(err):
				return nil, errFileNotFound
			default:
				return nil, err
			}
		}

		/// Save new reader on the map.

		// It is possible by this time due to concurrent
		// i/o we might have another lock present. Lookup
		// again to check for such a possibility. If no such
		// file exists save the newly opened fd, if not
		// reuse the existing fd and close the newly opened
		// file
		fsi.Lock()
		rlkFile, ok = fsi.lookupToRead(path)
		if ok {
			// Close the new fd, since we already seem to have
			// an active reference.
			newRlkFile.Close()
		} else {
			// Save the new rlk file.
			rlkFile = newRlkFile
		}

		// Save the new fd on the map.
		fsi.readersMap[path] = rlkFile
		fsi.Unlock()

	}

	// Success.
	return rlkFile, nil
}

// Write - Attempt to lock the file if it exists,
// - if the file exists. Then we try to get a write lock this
//   will block if we can't get a lock perhaps another write
//   or read is in progress. Concurrent calls are protected
//   by the global namspace lock within the same process.
func (fsi *fsIOPool) Write(path string) (wlk *lock.LockedFile, err error) {
	if err = checkPathLength(path); err != nil {
		return nil, err
	}

	wlk, err = lock.LockedOpenFile(path, os.O_RDWR, 0666)
	if err != nil {
		switch {
		case os.IsNotExist(err):
			return nil, errFileNotFound
		case os.IsPermission(err):
			return nil, errFileAccessDenied
		case isSysErrIsDir(err):
			return nil, errIsNotRegular
		default:
			return nil, err
		}
	}
	return wlk, nil
}

// Create - creates a new write locked file instance.
// - if the file doesn't exist. We create the file and hold lock.
func (fsi *fsIOPool) Create(path string) (wlk *lock.LockedFile, err error) {
	if err = checkPathLength(path); err != nil {
		return nil, err
	}

	// Creates parent if missing.
	if err = mkdirAll(pathutil.Dir(path), 0777); err != nil {
		return nil, err
	}

	// Attempt to create the file.
	wlk, err = lock.LockedOpenFile(path, os.O_RDWR|os.O_CREATE, 0666)
	if err != nil {
		switch {
		case os.IsPermission(err):
			return nil, errFileAccessDenied
		case isSysErrIsDir(err):
			return nil, errIsNotRegular
		case isSysErrPathNotFound(err):
			return nil, errFileAccessDenied
		default:
			return nil, err
		}
	}

	// Success.
	return wlk, nil
}

// Close implements closing the path referenced by the reader in such
// a way that it makes sure to remove entry from the map immediately
// if no active readers are present.
func (fsi *fsIOPool) Close(path string) error {
	fsi.Lock()
	defer fsi.Unlock()

	if err := checkPathLength(path); err != nil {
		return err
	}

	// Pop readers from path.
	rlkFile, ok := fsi.readersMap[path]
	if !ok {
		return nil
	}

	// Close the reader.
	rlkFile.Close()

	// If the file is closed, remove it from the reader pool map.
	if rlkFile.IsClosed() {

		// Purge the cached lock path from map.
		delete(fsi.readersMap, path)
	}

	// Success.
	return nil
}<|MERGE_RESOLUTION|>--- conflicted
+++ resolved
@@ -22,12 +22,8 @@
 	pathutil "path"
 	"sync"
 
-<<<<<<< HEAD
-	"github.com/pydio/minio-srv/pkg/lock"
-=======
 	"github.com/minio/minio/cmd/logger"
 	"github.com/minio/minio/pkg/lock"
->>>>>>> aa2d8583
 )
 
 // fsIOPool represents a protected list to keep track of all
