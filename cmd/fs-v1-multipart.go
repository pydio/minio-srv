/*
 * Minio Cloud Storage, (C) 2016, 2017, 2018 Minio, Inc.
 *
 * Licensed under the Apache License, Version 2.0 (the "License");
 * you may not use this file except in compliance with the License.
 * You may obtain a copy of the License at
 *
 *     http://www.apache.org/licenses/LICENSE-2.0
 *
 * Unless required by applicable law or agreed to in writing, software
 * distributed under the License is distributed on an "AS IS" BASIS,
 * WITHOUT WARRANTIES OR CONDITIONS OF ANY KIND, either express or implied.
 * See the License for the specific language governing permissions and
 * limitations under the License.
 */

package cmd

import (
	"context"
	"encoding/hex"
	"encoding/json"
	"fmt"
	"io/ioutil"
	"os"
	pathutil "path"
	"sort"
	"strconv"
	"strings"
	"time"

<<<<<<< HEAD
	"github.com/pydio/minio-srv/pkg/lock"
)
=======
	"github.com/minio/minio/cmd/logger"
	mioutil "github.com/minio/minio/pkg/ioutil"
>>>>>>> aa2d8583

	"github.com/minio/minio/pkg/hash"
)

// Returns EXPORT/.minio.sys/multipart/SHA256/UPLOADID
func (fs *FSObjects) getUploadIDDir(bucket, object, uploadID string) string {
	return pathJoin(fs.fsPath, minioMetaMultipartBucket, getSHA256Hash([]byte(pathJoin(bucket, object))), uploadID)
}

// Returns EXPORT/.minio.sys/multipart/SHA256
func (fs *FSObjects) getMultipartSHADir(bucket, object string) string {
	return pathJoin(fs.fsPath, minioMetaMultipartBucket, getSHA256Hash([]byte(pathJoin(bucket, object))))
}

// Returns partNumber.etag
func (fs *FSObjects) encodePartFile(partNumber int, etag string, actualSize int64) string {
	return fmt.Sprintf("%.5d.%s.%d", partNumber, etag, actualSize)
}

// Returns partNumber and etag
func (fs *FSObjects) decodePartFile(name string) (partNumber int, etag string, actualSize int64, err error) {
	result := strings.Split(name, ".")
	if len(result) != 3 {
		return 0, "", 0, errUnexpected
	}
	partNumber, err = strconv.Atoi(result[0])
	if err != nil {
		return 0, "", 0, errUnexpected
	}
	actualSize, err = strconv.ParseInt(result[2], 10, 64)
	if err != nil {
		return 0, "", 0, errUnexpected
	}
	return partNumber, result[1], actualSize, nil
}

// Appends parts to an appendFile sequentially.
func (fs *FSObjects) backgroundAppend(ctx context.Context, bucket, object, uploadID string) {
	fs.appendFileMapMu.Lock()
	logger.GetReqInfo(ctx).AppendTags("uploadID", uploadID)
	file := fs.appendFileMap[uploadID]
	if file == nil {
		file = &fsAppendFile{
			filePath: pathJoin(fs.fsPath, minioMetaTmpBucket, fs.fsUUID, fmt.Sprintf("%s.%s", uploadID, mustGetUUID())),
		}
		fs.appendFileMap[uploadID] = file
	}
	fs.appendFileMapMu.Unlock()

	file.Lock()
	defer file.Unlock()

	// Since we append sequentially nextPartNumber will always be len(file.parts)+1
	nextPartNumber := len(file.parts) + 1
	uploadIDDir := fs.getUploadIDDir(bucket, object, uploadID)

	entries, err := readDir(uploadIDDir)
	if err != nil {
		logger.GetReqInfo(ctx).AppendTags("uploadIDDir", uploadIDDir)
		logger.LogIf(ctx, err)
		return
	}
	sort.Strings(entries)

	for _, entry := range entries {
		if entry == fs.metaJSONFile {
			continue
		}
		partNumber, etag, actualSize, err := fs.decodePartFile(entry)
		if err != nil {
			logger.GetReqInfo(ctx).AppendTags("entry", entry)
			logger.LogIf(ctx, err)
			return
		}
		if partNumber < nextPartNumber {
			// Part already appended.
			continue
		}
		if partNumber > nextPartNumber {
			// Required part number is not yet uploaded.
			return
		}

		partPath := pathJoin(uploadIDDir, entry)
		err = mioutil.AppendFile(file.filePath, partPath)
		if err != nil {
			reqInfo := logger.GetReqInfo(ctx).AppendTags("partPath", partPath)
			reqInfo.AppendTags("filepath", file.filePath)
			logger.LogIf(ctx, err)
			return
		}

		file.parts = append(file.parts, PartInfo{PartNumber: partNumber, ETag: etag, ActualSize: actualSize})
		nextPartNumber++
	}
}

// ListMultipartUploads - lists all the uploadIDs for the specified object.
// We do not support prefix based listing.
func (fs *FSObjects) ListMultipartUploads(ctx context.Context, bucket, object, keyMarker, uploadIDMarker, delimiter string, maxUploads int) (result ListMultipartsInfo, e error) {
	if err := checkListMultipartArgs(ctx, bucket, object, keyMarker, uploadIDMarker, delimiter, fs); err != nil {
		return result, toObjectErr(err)
	}

	if _, err := fs.statBucketDir(ctx, bucket); err != nil {
		return result, toObjectErr(err, bucket)
	}

	result.MaxUploads = maxUploads
	result.KeyMarker = keyMarker
	result.Prefix = object
	result.Delimiter = delimiter
	result.NextKeyMarker = object
	result.UploadIDMarker = uploadIDMarker

	uploadIDs, err := readDir(fs.getMultipartSHADir(bucket, object))
	if err != nil {
		if err == errFileNotFound {
			result.IsTruncated = false
			return result, nil
		}
		logger.LogIf(ctx, err)
		return result, toObjectErr(err)
	}

	// S3 spec says uploaIDs should be sorted based on initiated time. ModTime of fs.json
	// is the creation time of the uploadID, hence we will use that.
	var uploads []MultipartInfo
	for _, uploadID := range uploadIDs {
		metaFilePath := pathJoin(fs.getMultipartSHADir(bucket, object), uploadID, fs.metaJSONFile)
		fi, err := fsStatFile(ctx, metaFilePath)
		if err != nil {
			return result, toObjectErr(err, bucket, object)
		}
		uploads = append(uploads, MultipartInfo{
			Object:    object,
			UploadID:  strings.TrimSuffix(uploadID, slashSeparator),
			Initiated: fi.ModTime(),
		})
	}
	sort.Slice(uploads, func(i int, j int) bool {
		return uploads[i].Initiated.Before(uploads[j].Initiated)
	})

	uploadIndex := 0
	if uploadIDMarker != "" {
		for uploadIndex < len(uploads) {
			if uploads[uploadIndex].UploadID != uploadIDMarker {
				uploadIndex++
				continue
			}
			if uploads[uploadIndex].UploadID == uploadIDMarker {
				uploadIndex++
				break
			}
			uploadIndex++
		}
	}
	for uploadIndex < len(uploads) {
		result.Uploads = append(result.Uploads, uploads[uploadIndex])
		result.NextUploadIDMarker = uploads[uploadIndex].UploadID
		uploadIndex++
		if len(result.Uploads) == maxUploads {
			break
		}
	}

	result.IsTruncated = uploadIndex < len(uploads)

	if !result.IsTruncated {
		result.NextKeyMarker = ""
		result.NextUploadIDMarker = ""
	}

	return result, nil
}

// NewMultipartUpload - initialize a new multipart upload, returns a
// unique id. The unique id returned here is of UUID form, for each
// subsequent request each UUID is unique.
//
// Implements S3 compatible initiate multipart API.
func (fs *FSObjects) NewMultipartUpload(ctx context.Context, bucket, object string, meta map[string]string, opts ObjectOptions) (string, error) {
	if err := checkNewMultipartArgs(ctx, bucket, object, fs); err != nil {
		return "", toObjectErr(err, bucket)
	}

	if _, err := fs.statBucketDir(ctx, bucket); err != nil {
		return "", toObjectErr(err, bucket)
	}

	uploadID := mustGetUUID()
	uploadIDDir := fs.getUploadIDDir(bucket, object, uploadID)

	err := mkdirAll(uploadIDDir, 0755)
	if err != nil {
		logger.LogIf(ctx, err)
		return "", err
	}

	// Initialize fs.json values.
	fsMeta := newFSMetaV1()
	fsMeta.Meta = meta

	fsMetaBytes, err := json.Marshal(fsMeta)
	if err != nil {
		logger.LogIf(ctx, err)
		return "", err
	}

	if err = ioutil.WriteFile(pathJoin(uploadIDDir, fs.metaJSONFile), fsMetaBytes, 0644); err != nil {
		logger.LogIf(ctx, err)
		return "", err
	}

	return uploadID, nil
}

// CopyObjectPart - similar to PutObjectPart but reads data from an existing
// object. Internally incoming data is written to '.minio.sys/tmp' location
// and safely renamed to '.minio.sys/multipart' for reach parts.
func (fs *FSObjects) CopyObjectPart(ctx context.Context, srcBucket, srcObject, dstBucket, dstObject, uploadID string, partID int,
	startOffset int64, length int64, srcInfo ObjectInfo, srcOpts, dstOpts ObjectOptions) (pi PartInfo, e error) {

	if err := checkNewMultipartArgs(ctx, srcBucket, srcObject, fs); err != nil {
		return pi, toObjectErr(err)
	}

	partInfo, err := fs.PutObjectPart(ctx, dstBucket, dstObject, uploadID, partID, srcInfo.Reader, dstOpts)
	if err != nil {
		return pi, toObjectErr(err, dstBucket, dstObject)
	}

	return partInfo, nil
}

// PutObjectPart - reads incoming data until EOF for the part file on
// an ongoing multipart transaction. Internally incoming data is
// written to '.minio.sys/tmp' location and safely renamed to
// '.minio.sys/multipart' for reach parts.
func (fs *FSObjects) PutObjectPart(ctx context.Context, bucket, object, uploadID string, partID int, data *hash.Reader, opts ObjectOptions) (pi PartInfo, e error) {
	if err := checkPutObjectPartArgs(ctx, bucket, object, fs); err != nil {
		return pi, toObjectErr(err, bucket)
	}

	if _, err := fs.statBucketDir(ctx, bucket); err != nil {
		return pi, toObjectErr(err, bucket)
	}

	// Validate input data size and it can never be less than -1.
	if data.Size() < -1 {
		logger.LogIf(ctx, errInvalidArgument)
		return pi, toObjectErr(errInvalidArgument)
	}

	uploadIDDir := fs.getUploadIDDir(bucket, object, uploadID)

	// Just check if the uploadID exists to avoid copy if it doesn't.
	_, err := fsStatFile(ctx, pathJoin(uploadIDDir, fs.metaJSONFile))
	if err != nil {
		if err == errFileNotFound || err == errFileAccessDenied {
			return pi, InvalidUploadID{UploadID: uploadID}
		}
		return pi, toObjectErr(err, bucket, object)
	}

	bufSize := int64(readSizeV1)
	if size := data.Size(); size > 0 && bufSize > size {
		bufSize = size
	}
	buf := make([]byte, bufSize)

	tmpPartPath := pathJoin(fs.fsPath, minioMetaTmpBucket, fs.fsUUID, uploadID+"."+mustGetUUID()+"."+strconv.Itoa(partID))
	bytesWritten, err := fsCreateFile(ctx, tmpPartPath, data, buf, data.Size())
	if err != nil {
		fsRemoveFile(ctx, tmpPartPath)
		return pi, toObjectErr(err, minioMetaTmpBucket, tmpPartPath)
	}

	// Should return IncompleteBody{} error when reader has fewer
	// bytes than specified in request header.
	if bytesWritten < data.Size() {
		fsRemoveFile(ctx, tmpPartPath)
		return pi, IncompleteBody{}
	}

	// Delete temporary part in case of failure. If
	// PutObjectPart succeeds then there would be nothing to
	// delete in which case we just ignore the error.
	defer fsRemoveFile(ctx, tmpPartPath)

	etag := hex.EncodeToString(data.MD5Current())
	if etag == "" {
		etag = GenETag()
	}
	partPath := pathJoin(uploadIDDir, fs.encodePartFile(partID, etag, data.ActualSize()))

	if err = fsRenameFile(ctx, tmpPartPath, partPath); err != nil {
		return pi, toObjectErr(err, minioMetaMultipartBucket, partPath)
	}

	go fs.backgroundAppend(ctx, bucket, object, uploadID)

	fi, err := fsStatFile(ctx, partPath)
	if err != nil {
		return pi, toObjectErr(err, minioMetaMultipartBucket, partPath)
	}
	return PartInfo{
		PartNumber:   partID,
		LastModified: fi.ModTime(),
		ETag:         etag,
		Size:         fi.Size(),
		ActualSize:   data.ActualSize(),
	}, nil
}

// ListObjectParts - lists all previously uploaded parts for a given
// object and uploadID.  Takes additional input of part-number-marker
// to indicate where the listing should begin from.
//
// Implements S3 compatible ListObjectParts API. The resulting
// ListPartsInfo structure is unmarshalled directly into XML and
// replied back to the client.
func (fs *FSObjects) ListObjectParts(ctx context.Context, bucket, object, uploadID string, partNumberMarker, maxParts int) (result ListPartsInfo, e error) {
	if err := checkListPartsArgs(ctx, bucket, object, fs); err != nil {
		return result, toObjectErr(err)
	}
	result.Bucket = bucket
	result.Object = object
	result.UploadID = uploadID
	result.MaxParts = maxParts
	result.PartNumberMarker = partNumberMarker

	// Check if bucket exists
	if _, err := fs.statBucketDir(ctx, bucket); err != nil {
		return result, toObjectErr(err, bucket)
	}

	uploadIDDir := fs.getUploadIDDir(bucket, object, uploadID)
	if _, err := fsStatFile(ctx, pathJoin(uploadIDDir, fs.metaJSONFile)); err != nil {
		if err == errFileNotFound || err == errFileAccessDenied {
			return result, InvalidUploadID{UploadID: uploadID}
		}
		return result, toObjectErr(err, bucket, object)
	}

	entries, err := readDir(uploadIDDir)
	if err != nil {
		logger.LogIf(ctx, err)
		return result, toObjectErr(err, bucket)
	}

	partsMap := make(map[int]string)
	for _, entry := range entries {
		if entry == fs.metaJSONFile {
			continue
		}
		partNumber, etag1, _, derr := fs.decodePartFile(entry)
		if derr != nil {
			logger.LogIf(ctx, derr)
			return result, toObjectErr(derr)
		}
		etag2, ok := partsMap[partNumber]
		if !ok {
			partsMap[partNumber] = etag1
			continue
		}
		stat1, serr := fsStatFile(ctx, pathJoin(uploadIDDir, getPartFile(entries, partNumber, etag1)))
		if serr != nil {
			return result, toObjectErr(serr)
		}
		stat2, serr := fsStatFile(ctx, pathJoin(uploadIDDir, getPartFile(entries, partNumber, etag2)))
		if serr != nil {
			return result, toObjectErr(serr)
		}
		if stat1.ModTime().After(stat2.ModTime()) {
			partsMap[partNumber] = etag1
		}
	}

	var parts []PartInfo
	var actualSize int64
	for partNumber, etag := range partsMap {
		partFile := getPartFile(entries, partNumber, etag)
		if partFile == "" {
			return result, InvalidPart{}
		}
		// Read the actualSize from the pathFileName.
		subParts := strings.Split(partFile, ".")
		actualSize, err = strconv.ParseInt(subParts[len(subParts)-1], 10, 64)
		if err != nil {
			return result, InvalidPart{}
		}
		parts = append(parts, PartInfo{PartNumber: partNumber, ETag: etag, ActualSize: actualSize})
	}
	sort.Slice(parts, func(i int, j int) bool {
		return parts[i].PartNumber < parts[j].PartNumber
	})
	i := 0
	if partNumberMarker != 0 {
		// If the marker was set, skip the entries till the marker.
		for _, part := range parts {
			i++
			if part.PartNumber == partNumberMarker {
				break
			}
		}
	}

	partsCount := 0
	for partsCount < maxParts && i < len(parts) {
		result.Parts = append(result.Parts, parts[i])
		i++
		partsCount++
	}
	if i < len(parts) {
		result.IsTruncated = true
		if partsCount != 0 {
			result.NextPartNumberMarker = result.Parts[partsCount-1].PartNumber
		}
	}
	for i, part := range result.Parts {
		var stat os.FileInfo
		stat, err = fsStatFile(ctx, pathJoin(uploadIDDir, fs.encodePartFile(part.PartNumber, part.ETag, part.ActualSize)))
		if err != nil {
			return result, toObjectErr(err)
		}
		result.Parts[i].LastModified = stat.ModTime()
		result.Parts[i].Size = part.ActualSize
	}

	fsMetaBytes, err := ioutil.ReadFile(pathJoin(uploadIDDir, fs.metaJSONFile))
	if err != nil {
		logger.LogIf(ctx, err)
		return result, err
	}

	result.UserDefined = parseFSMetaMap(fsMetaBytes)
	return result, nil
}

// CompleteMultipartUpload - completes an ongoing multipart
// transaction after receiving all the parts indicated by the client.
// Returns an md5sum calculated by concatenating all the individual
// md5sums of all the parts.
//
// Implements S3 compatible Complete multipart API.
func (fs *FSObjects) CompleteMultipartUpload(ctx context.Context, bucket string, object string, uploadID string, parts []CompletePart) (oi ObjectInfo, e error) {

	var actualSize int64

	if err := checkCompleteMultipartArgs(ctx, bucket, object, fs); err != nil {
		return oi, toObjectErr(err)
	}

	// Check if an object is present as one of the parent dir.
	if fs.parentDirIsObject(ctx, bucket, pathutil.Dir(object)) {
		return oi, toObjectErr(errFileAccessDenied, bucket, object)
	}

	if _, err := fs.statBucketDir(ctx, bucket); err != nil {
		return oi, toObjectErr(err, bucket)
	}

	uploadIDDir := fs.getUploadIDDir(bucket, object, uploadID)
	// Just check if the uploadID exists to avoid copy if it doesn't.
	_, err := fsStatFile(ctx, pathJoin(uploadIDDir, fs.metaJSONFile))
	if err != nil {
		if err == errFileNotFound || err == errFileAccessDenied {
			return oi, InvalidUploadID{UploadID: uploadID}
		}
		return oi, toObjectErr(err, bucket, object)
	}

	// Calculate s3 compatible md5sum for complete multipart.
	s3MD5, err := getCompleteMultipartMD5(ctx, parts)
	if err != nil {
		return oi, err
	}

	partSize := int64(-1) // Used later to ensure that all parts sizes are same.

	fsMeta := fsMetaV1{}

	// Allocate parts similar to incoming slice.
	fsMeta.Parts = make([]objectPartInfo, len(parts))

	entries, err := readDir(uploadIDDir)
	if err != nil {
		logger.GetReqInfo(ctx).AppendTags("uploadIDDir", uploadIDDir)
		logger.LogIf(ctx, err)
		return oi, err
	}

	// Save consolidated actual size.
	var objectActualSize int64
	// Validate all parts and then commit to disk.
	for i, part := range parts {
		partFile := getPartFile(entries, part.PartNumber, part.ETag)
		if partFile == "" {
			return oi, InvalidPart{
				PartNumber: part.PartNumber,
				GotETag:    part.ETag,
			}
		}

		// Read the actualSize from the pathFileName.
		subParts := strings.Split(partFile, ".")
		actualSize, err = strconv.ParseInt(subParts[len(subParts)-1], 10, 64)
		if err != nil {
			return oi, InvalidPart{
				PartNumber: part.PartNumber,
				GotETag:    part.ETag,
			}
		}

		partPath := pathJoin(uploadIDDir, partFile)

		var fi os.FileInfo
		fi, err = fsStatFile(ctx, partPath)
		if err != nil {
			if err == errFileNotFound || err == errFileAccessDenied {
				return oi, InvalidPart{}
			}
			return oi, err
		}
		if partSize == -1 {
			partSize = actualSize
		}

		fsMeta.Parts[i] = objectPartInfo{
			Number:     part.PartNumber,
			ETag:       part.ETag,
			Size:       fi.Size(),
			ActualSize: actualSize,
		}

		// Consolidate the actual size.
		objectActualSize += actualSize

		if i == len(parts)-1 {
			break
		}

		// All parts except the last part has to be atleast 5MB.
		if !isMinAllowedPartSize(actualSize) {
			return oi, PartTooSmall{
				PartNumber: part.PartNumber,
				PartSize:   actualSize,
				PartETag:   part.ETag,
			}
		}
	}

	appendFallback := true // In case background-append did not append the required parts.
	appendFilePath := pathJoin(fs.fsPath, minioMetaTmpBucket, fs.fsUUID, fmt.Sprintf("%s.%s", uploadID, mustGetUUID()))

	// Most of the times appendFile would already be fully appended by now. We call fs.backgroundAppend()
	// to take care of the following corner case:
	// 1. The last PutObjectPart triggers go-routine fs.backgroundAppend, this go-routine has not started yet.
	// 2. Now CompleteMultipartUpload gets called which sees that lastPart is not appended and starts appending
	//    from the beginning
	fs.backgroundAppend(ctx, bucket, object, uploadID)

	fs.appendFileMapMu.Lock()
	file := fs.appendFileMap[uploadID]
	delete(fs.appendFileMap, uploadID)
	fs.appendFileMapMu.Unlock()

	if file != nil {
		file.Lock()
		defer file.Unlock()
		// Verify that appendFile has all the parts.
		if len(file.parts) == len(parts) {
			for i := range parts {
				if parts[i].ETag != file.parts[i].ETag {
					break
				}
				if parts[i].PartNumber != file.parts[i].PartNumber {
					break
				}
				if i == len(parts)-1 {
					appendFilePath = file.filePath
					appendFallback = false
				}
			}
		}
	}

	if appendFallback {
		if file != nil {
			fsRemoveFile(ctx, file.filePath)
		}
		for _, part := range parts {
			partPath := getPartFile(entries, part.PartNumber, part.ETag)
			if err = mioutil.AppendFile(appendFilePath, pathJoin(uploadIDDir, partPath)); err != nil {
				logger.LogIf(ctx, err)
				return oi, toObjectErr(err)
			}
		}
	}

	// Hold write lock on the object.
	destLock := fs.nsMutex.NewNSLock(bucket, object)
	if err = destLock.GetLock(globalObjectTimeout); err != nil {
		return oi, err
	}
	defer destLock.Unlock()
	fsMetaPath := pathJoin(fs.fsPath, minioMetaBucket, bucketMetaPrefix, bucket, object, fs.metaJSONFile)
	metaFile, err := fs.rwPool.Create(fsMetaPath)
	if err != nil {
		logger.LogIf(ctx, err)
		return oi, toObjectErr(err, bucket, object)
	}
	defer metaFile.Close()

	// Read saved fs metadata for ongoing multipart.
	fsMetaBuf, err := ioutil.ReadFile(pathJoin(uploadIDDir, fs.metaJSONFile))
	if err != nil {
		logger.LogIf(ctx, err)
		return oi, toObjectErr(err, bucket, object)
	}
	err = json.Unmarshal(fsMetaBuf, &fsMeta)
	if err != nil {
		logger.LogIf(ctx, err)
		return oi, toObjectErr(err, bucket, object)
	}
	// Save additional metadata.
	if len(fsMeta.Meta) == 0 {
		fsMeta.Meta = make(map[string]string)
	}
	fsMeta.Meta["etag"] = s3MD5
<<<<<<< HEAD
	// fmt.Println("Should set Etag to " + s3MD5 + " but set it empty to trigger a compute next time")
	// fsMeta.Meta = cleanMetaETag(fsMeta.Meta)

	// Write all the set metadata.
=======
	// Save consolidated actual size.
	fsMeta.Meta[ReservedMetadataPrefix+"actual-size"] = strconv.FormatInt(objectActualSize, 10)
>>>>>>> aa2d8583
	if _, err = fsMeta.WriteTo(metaFile); err != nil {
		logger.LogIf(ctx, err)
		return oi, toObjectErr(err, bucket, object)
	}

	// Deny if WORM is enabled
	if globalWORMEnabled {
		if _, err = fsStatFile(ctx, pathJoin(fs.fsPath, bucket, object)); err == nil {
			return ObjectInfo{}, ObjectAlreadyExists{Bucket: bucket, Object: object}
		}
	}

	err = fsRenameFile(ctx, appendFilePath, pathJoin(fs.fsPath, bucket, object))
	if err != nil {
		logger.LogIf(ctx, err)
		return oi, toObjectErr(err, bucket, object)
	}
	fsRemoveAll(ctx, uploadIDDir)
	fi, err := fsStatFile(ctx, pathJoin(fs.fsPath, bucket, object))
	if err != nil {
		return oi, toObjectErr(err, bucket, object)
	}

	return fsMeta.ToObjectInfo(bucket, object, fi), nil
}

// AbortMultipartUpload - aborts an ongoing multipart operation
// signified by the input uploadID. This is an atomic operation
// doesn't require clients to initiate multiple such requests.
//
// All parts are purged from all disks and reference to the uploadID
// would be removed from the system, rollback is not possible on this
// operation.
//
// Implements S3 compatible Abort multipart API, slight difference is
// that this is an atomic idempotent operation. Subsequent calls have
// no affect and further requests to the same uploadID would not be
// honored.
func (fs *FSObjects) AbortMultipartUpload(ctx context.Context, bucket, object, uploadID string) error {
	if err := checkAbortMultipartArgs(ctx, bucket, object, fs); err != nil {
		return err
	}

	if _, err := fs.statBucketDir(ctx, bucket); err != nil {
		return toObjectErr(err, bucket)
	}

	fs.appendFileMapMu.Lock()
	// Remove file in tmp folder
	file := fs.appendFileMap[uploadID]
	if file != nil {
		fsRemoveFile(ctx, file.filePath)
	}
	delete(fs.appendFileMap, uploadID)
	fs.appendFileMapMu.Unlock()

	uploadIDDir := fs.getUploadIDDir(bucket, object, uploadID)
	// Just check if the uploadID exists to avoid copy if it doesn't.
	_, err := fsStatFile(ctx, pathJoin(uploadIDDir, fs.metaJSONFile))
	if err != nil {
		if err == errFileNotFound || err == errFileAccessDenied {
			return InvalidUploadID{UploadID: uploadID}
		}
		return toObjectErr(err, bucket, object)
	}

	// Ignore the error returned as Windows fails to remove directory if a file in it
	// is Open()ed by the backgroundAppend()
	fsRemoveAll(ctx, uploadIDDir)

	// It is safe to ignore any directory not empty error (in case there were multiple uploadIDs on the same object)
	fsRemoveDir(ctx, fs.getMultipartSHADir(bucket, object))

	return nil
}

// Removes multipart uploads if any older than `expiry` duration
// on all buckets for every `cleanupInterval`, this function is
// blocking and should be run in a go-routine.
func (fs *FSObjects) cleanupStaleMultipartUploads(ctx context.Context, cleanupInterval, expiry time.Duration, doneCh chan struct{}) {
	ticker := time.NewTicker(cleanupInterval)
	defer ticker.Stop()

	for {
		select {
		case <-doneCh:
			return
		case <-ticker.C:
			now := time.Now()
			entries, err := readDir(pathJoin(fs.fsPath, minioMetaMultipartBucket))
			if err != nil {
				continue
			}
			for _, entry := range entries {
				uploadIDs, err := readDir(pathJoin(fs.fsPath, minioMetaMultipartBucket, entry))
				if err != nil {
					continue
				}
				for _, uploadID := range uploadIDs {
					fi, err := fsStatDir(ctx, pathJoin(fs.fsPath, minioMetaMultipartBucket, entry, uploadID))
					if err != nil {
						continue
					}
					if now.Sub(fi.ModTime()) > expiry {
						fsRemoveAll(ctx, pathJoin(fs.fsPath, minioMetaMultipartBucket, entry, uploadID))
					}
				}
			}
		}
	}
}<|MERGE_RESOLUTION|>--- conflicted
+++ resolved
@@ -29,13 +29,8 @@
 	"strings"
 	"time"
 
-<<<<<<< HEAD
-	"github.com/pydio/minio-srv/pkg/lock"
-)
-=======
 	"github.com/minio/minio/cmd/logger"
 	mioutil "github.com/minio/minio/pkg/ioutil"
->>>>>>> aa2d8583
 
 	"github.com/minio/minio/pkg/hash"
 )
@@ -668,15 +663,8 @@
 		fsMeta.Meta = make(map[string]string)
 	}
 	fsMeta.Meta["etag"] = s3MD5
-<<<<<<< HEAD
-	// fmt.Println("Should set Etag to " + s3MD5 + " but set it empty to trigger a compute next time")
-	// fsMeta.Meta = cleanMetaETag(fsMeta.Meta)
-
-	// Write all the set metadata.
-=======
 	// Save consolidated actual size.
 	fsMeta.Meta[ReservedMetadataPrefix+"actual-size"] = strconv.FormatInt(objectActualSize, 10)
->>>>>>> aa2d8583
 	if _, err = fsMeta.WriteTo(metaFile); err != nil {
 		logger.LogIf(ctx, err)
 		return oi, toObjectErr(err, bucket, object)
