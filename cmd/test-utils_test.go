--- conflicted
+++ resolved
@@ -53,10 +53,6 @@
 	"time"
 
 	"github.com/fatih/color"
-<<<<<<< HEAD
-	router "github.com/gorilla/mux"
-	"github.com/pydio/minio-go/pkg/s3signer"
-=======
 	"github.com/gorilla/mux"
 	"github.com/minio/minio-go/pkg/s3signer"
 	"github.com/minio/minio-go/pkg/s3utils"
@@ -65,7 +61,6 @@
 	"github.com/minio/minio/pkg/bpool"
 	"github.com/minio/minio/pkg/hash"
 	"github.com/minio/minio/pkg/policy"
->>>>>>> aa2d8583
 )
 
 // Tests should initNSLock only once.
@@ -725,7 +720,7 @@
 
 	if body == nil {
 		// this is added to avoid panic during ioutil.ReadAll(req.Body).
-		// th stack trace can be found here  https://github.com/pydio/minio-srv/pull/2074 .
+		// th stack trace can be found here  https://github.com/minio/minio/pull/2074 .
 		// This is very similar to https://github.com/golang/go/issues/7527.
 		req.Body = ioutil.NopCloser(bytes.NewReader([]byte("")))
 	}
@@ -1223,7 +1218,7 @@
 		req.Body = ioutil.NopCloser(body)
 	} else {
 		// this is added to avoid panic during ioutil.ReadAll(req.Body).
-		// th stack trace can be found here  https://github.com/pydio/minio-srv/pull/2074 .
+		// th stack trace can be found here  https://github.com/minio/minio/pull/2074 .
 		// This is very similar to https://github.com/golang/go/issues/7527.
 		req.Body = ioutil.NopCloser(bytes.NewReader([]byte("")))
 	}
