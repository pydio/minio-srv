/*
 * Minio Cloud Storage, (C) 2016 Minio, Inc.
 *
 * Licensed under the Apache License, Version 2.0 (the "License");
 * you may not use this file except in compliance with the License.
 * You may obtain a copy of the License at
 *
 *     http://www.apache.org/licenses/LICENSE-2.0
 *
 * Unless required by applicable law or agreed to in writing, software
 * distributed under the License is distributed on an "AS IS" BASIS,
 * WITHOUT WARRANTIES OR CONDITIONS OF ANY KIND, either express or implied.
 * See the License for the specific language governing permissions and
 * limitations under the License.
 */

package madmin

import (
	"encoding/xml"
	"net/http"
)

/* **** SAMPLE ERROR RESPONSE ****
<?xml version="1.0" encoding="UTF-8"?>
<Error>
   <Code>AccessDenied</Code>
   <Message>Access Denied</Message>
   <BucketName>bucketName</BucketName>
   <Key>objectName</Key>
   <RequestId>F19772218238A85A</RequestId>
   <HostId>GuWkjyviSiGHizehqpmsD1ndz5NClSP19DOT+s2mv7gXGQ8/X1lhbDGiIJEXpGFD</HostId>
</Error>
*/

// ErrorResponse - Is the typed error returned by all API operations.
type ErrorResponse struct {
	XMLName    xml.Name `xml:"Error" json:"-"`
	Code       string
	Message    string
	BucketName string
	Key        string
	RequestID  string `xml:"RequestId"`
	HostID     string `xml:"HostId"`

	// Region where the bucket is located. This header is returned
	// only in HEAD bucket and ListObjects response.
	Region string
}

// Error - Returns HTTP error string
func (e ErrorResponse) Error() string {
	return e.Message
}

const (
<<<<<<< HEAD
	reportIssue = "Please report this issue at https://github.com/pydio/minio-go/issues."
=======
	reportIssue = "Please report this issue at https://github.com/minio/minio/issues."
>>>>>>> aa2d8583
)

// httpRespToErrorResponse returns a new encoded ErrorResponse
// structure as error.
func httpRespToErrorResponse(resp *http.Response) error {
	if resp == nil {
		msg := "Response is empty. " + reportIssue
		return ErrInvalidArgument(msg)
	}
	var errResp ErrorResponse
	// Decode the json error
	err := jsonDecoder(resp.Body, &errResp)
	if err != nil {
		return ErrorResponse{
			Code:    resp.Status,
			Message: "Failed to parse server response.",
		}
	}
	closeResponse(resp)
	return errResp
}

// ErrInvalidArgument - Invalid argument response.
func ErrInvalidArgument(message string) error {
	return ErrorResponse{
		Code:      "InvalidArgument",
		Message:   message,
		RequestID: "minio",
	}
}<|MERGE_RESOLUTION|>--- conflicted
+++ resolved
@@ -54,11 +54,7 @@
 }
 
 const (
-<<<<<<< HEAD
-	reportIssue = "Please report this issue at https://github.com/pydio/minio-go/issues."
-=======
 	reportIssue = "Please report this issue at https://github.com/minio/minio/issues."
->>>>>>> aa2d8583
 )
 
 // httpRespToErrorResponse returns a new encoded ErrorResponse
